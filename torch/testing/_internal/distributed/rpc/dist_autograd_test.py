--- conflicted
+++ resolved
@@ -2243,8 +2243,6 @@
         self.assertEqual(self.rpc_backend_options.num_fail_sends, 3)
         self.assertEqual(len(self.rpc_backend_options.messages_to_fail), 4)
 
-<<<<<<< HEAD
-=======
 
 class WrapperModule(nn.Module):
     def __init__(self, model, device):
@@ -2259,7 +2257,6 @@
         return [grads[p] for p in self.model.parameters()]
 
 
->>>>>>> 078fadaa
 class TensorPipeCudaDistAutogradTest(RpcAgentTestFixture):
 
     @skip_if_lt_x_gpu(4)
@@ -2344,8 +2341,6 @@
                 grads = dist_autograd.get_gradients(context_id)
                 self.assertEqual(input.grad, grads[input])
 
-<<<<<<< HEAD
-=======
         rpc.shutdown()
 
     @skip_if_lt_x_gpu(4)
@@ -2395,5 +2390,4 @@
                     for g1, g2 in zip(futs[i].wait(), local_gradients):
                         self.assertEqual(g1, g2)
 
->>>>>>> 078fadaa
         rpc.shutdown()