--- conflicted
+++ resolved
@@ -12,17 +12,10 @@
 import torch
 from torch.testing._internal.common_utils import TestCase, TEST_WITH_ROCM, TEST_MKL, \
     skipCUDANonDefaultStreamIf, TEST_WITH_ASAN, TEST_WITH_UBSAN, TEST_WITH_TSAN, \
-<<<<<<< HEAD
-    IS_SANDCASTLE, IS_FBCODE, IS_REMOTE_GPU, DeterministicGuard, TEST_SKIP_NOARCH
-from torch.testing._internal.common_cuda import _get_torch_cuda_version, TEST_CUSPARSE_GENERIC
-from torch.testing import \
-    (get_all_dtypes)
-=======
     IS_SANDCASTLE, IS_FBCODE, IS_REMOTE_GPU, DeterministicGuard, TEST_SKIP_NOARCH, \
     _TestParametrizer, dtype_name, TEST_WITH_MIOPEN_SUGGEST_NHWC
-from torch.testing._internal.common_cuda import _get_torch_cuda_version
+from torch.testing._internal.common_cuda import _get_torch_cuda_version, TEST_CUSPARSE_GENERIC
 from torch.testing._internal.common_dtype import get_all_dtypes
->>>>>>> cc4db352
 
 try:
     import psutil  # type: ignore[import]
@@ -763,6 +756,7 @@
             raise RuntimeError(f"Expected to get torch.layout as layout, but got {type(layout)} instead.")
         if layout == torch.strided:
             raise RuntimeError("This test parametrization is not intended to be used with torch.strided layout.")
+        self.handles_dtypes = True
         self.layout = layout
         self.dtypes = set(dtypes) if dtypes is not None else None
         self.dtypes_cpu = set(dtypes_cpu) if dtypes_cpu is not None else None
@@ -787,12 +781,10 @@
                     dtypes = self.dtypes
 
             for dtype in dtypes:
-                layout_str = str(layout).replace('torch.', '_')
                 # Construct the test name
-                test_name = '{}{}_{}{}'.format(test.__name__,
-                                               layout_str if non_default_layout else '',
-                                               device_cls.device_type,
-                                               _dtype_test_suffix(dtype))
+                layout_str = str(layout).replace('torch.', '')
+                dtype_suffix = _dtype_test_suffix(dtype) if non_default_layout else _dtype_test_suffix(dtype)[1:]
+                test_name = f"{layout_str if non_default_layout else ''}{dtype_suffix}"
 
                 # Construct parameter kwargs to pass to the test
                 param_kwargs = {'layout': layout}
