
r"""
The torch.onnx module contains functions to export models into the ONNX
IR format.  These models can be loaded with the ONNX library and then
converted to models which run on other deep learning frameworks.
"""

import torch
import torch.jit
import torch.autograd
import torch.serialization
import re
import collections
import contextlib
import copy
import numbers
import warnings
from torch._six import string_classes
from torch.jit import _unique_state_dict
from torch.onnx import ONNX_ARCHIVE_MODEL_PROTO_NAME, ExportTypes, OperatorExportTypes, TrainingMode, CheckerError
from torch._C import ListType, OptionalType, _propagate_and_assign_input_shapes, _check_onnx_proto
from typing import List, Tuple, Union


# the flag to tell the user whether it's in the middle of ONNX export or not
__IN_ONNX_EXPORT = False


def is_in_onnx_export():
    global __IN_ONNX_EXPORT
    return __IN_ONNX_EXPORT

# Skip check due to cannot import IValue from torch._C
_params_dict = {}  # type: ignore[var-annotated]

@contextlib.contextmanager
def select_model_mode_for_export(model, mode):
    if not isinstance(model, torch.jit.ScriptFunction):
        is_originally_training = model.training

        if mode is None:
            mode = TrainingMode.EVAL
            # if the model is in training mode but the user did not specify
            # to export the model in training mode, export the model in inference
            # mode (default) and warn them
            if is_originally_training:
                warnings.warn("You are exporting the model to ONNX while in training mode with "
                              "'train' parameter not specified. The model will default to inference mode export. "
                              "If you wish to export a training amenable ONNX model, specify training=TrainingMode.TRAINING or "
                              "training=TrainingMode.PRESERVE (to preserve the original model state) in torch.onnx.export().")

        # if mode == TrainingMode.EVAL or (mode == TrainingMode.PRESERVE and not is_originally_training) => is_training = False
        is_export_training = False
        # ONNX opset 12 has better support for training amenable models, with updated
        # versions of the dropout and batch_norm operators
        if mode == TrainingMode.TRAINING or (mode == TrainingMode.PRESERVE and is_originally_training):
            from torch.onnx.symbolic_helper import _export_onnx_opset_version
            if _export_onnx_opset_version < 12:
                warnings.warn("You are exporting the model in training mode with onnx opset version {}. "
                              "Opset versions lower than opset 12 will not be able to export nodes such as "
                              "Dropout and BatchNorm correctly.".format(_export_onnx_opset_version))
            is_export_training = True

        from torch.onnx.symbolic_helper import _set_training_mode
        _set_training_mode(is_export_training)
        model.train(is_export_training)
    try:
        yield
    finally:
        if not isinstance(model, torch.jit.ScriptFunction):
            model.train(is_originally_training)

@contextlib.contextmanager
def disable_apex_o2_state_dict_hook(model):
    # Apex O2 hook state_dict to return fp16 weights as fp32.
    # Exporter cannot identify them as same tensors.
    # Since this hook is only used by optimizer, it is safe to
    # remove this hook while exporting.
    if not isinstance(model, torch.jit.ScriptFunction):
        tmp_map = {}  # type: ignore[var-annotated]
        for module in model.modules():
            for k, v in module._state_dict_hooks.items():
                if type(v).__name__ == 'O2StateDictHook':
                    if module not in tmp_map:
                        tmp_map[module] = {}
                    tmp_map[module][k] = v
            if module in tmp_map:
                for k in tmp_map[module].keys():
                    module._state_dict_hooks.pop(k)
    try:
        yield
    finally:
        if not isinstance(model, torch.jit.ScriptFunction):
            for module, m_map in tmp_map.items():
                for k, v in m_map.items():
                    module._state_dict_hooks[k] = v

@contextlib.contextmanager
def exporter_context(model, mode):
    with select_model_mode_for_export(model, mode) as mode_ctx, \
            disable_apex_o2_state_dict_hook(model) as apex_ctx:
        yield (mode_ctx, apex_ctx)

def export(model, args, f, export_params=True, verbose=False, training=None,
           input_names=None, output_names=None, operator_export_type=None,
           opset_version=None, _retain_param_name=None, do_constant_folding=True,
           example_outputs=None, strip_doc_string=None, dynamic_axes=None,
           keep_initializers_as_inputs=None, custom_opsets=None,
           enable_onnx_checker=None, use_external_data_format=None,
           export_modules_as_functions=False):
    if operator_export_type is None:
        if torch.onnx.PYTORCH_ONNX_CAFFE2_BUNDLE:
            operator_export_type = OperatorExportTypes.ONNX_ATEN_FALLBACK
        else:
            operator_export_type = OperatorExportTypes.ONNX

    if enable_onnx_checker is not None:
        warnings.warn("'enable_onnx_checker' is deprecated and ignored. It will be removed in "
                      "the next PyTorch release. To proceed despite ONNX checker failures, "
                      "catch torch.onnx.CheckerError.")
    if _retain_param_name is not None:
        warnings.warn("'_retain_param_name' is deprecated and ignored. "
                      "It will be removed in the next PyTorch release.")
    if strip_doc_string is not None:
        warnings.warn("`strip_doc_string' is deprecated and ignored. Will be removed in "
                      "next PyTorch release. It's combined with `verbose' argument now. ")
    if example_outputs is not None:
        warnings.warn("`example_outputs' is deprecated and ignored. Will be removed in "
                      "next PyTorch release.")
    if use_external_data_format is not None:
        warnings.warn("`use_external_data_format' is deprecated and ignored. Will be removed in next "
                      "PyTorch release. The code will work as it is False if models are not larger than 2GB, "
                      "Otherwise set to False because of size limits imposed by Protocol Buffers.")

    _export(model, args, f, export_params, verbose, training, input_names, output_names,
            operator_export_type=operator_export_type, opset_version=opset_version,
            do_constant_folding=do_constant_folding, example_outputs=example_outputs,
            dynamic_axes=dynamic_axes, keep_initializers_as_inputs=keep_initializers_as_inputs,
            custom_opsets=custom_opsets, use_external_data_format=use_external_data_format,
            export_modules_as_functions=export_modules_as_functions)


def _is_constant_tensor_list(node):
    if node.kind() != "prim::Constant":
        return False
    output_type = node.output().type()
    if output_type.isSubtypeOf(ListType.ofTensors()):
        return True
    if output_type.isSubtypeOf(ListType(OptionalType.ofTensor())):
        return True

# ONNX can't handle constants that are lists of tensors, which can
# get generated in constant prop. So we split them back into prim::ListConstructs
def _split_tensor_list_constants(g, block):
    for node in block.nodes():
        for subblock in node.blocks():
            _split_tensor_list_constants(g, subblock)
        if _is_constant_tensor_list(node):
            inputs = []
            for val in node.output().toIValue():
                input = g.insertConstant(val)
                input.node().moveBefore(node)
                input.node().copyMetadata(node)
                inputs.append(input)

            lc = (g.create("prim::ListConstruct", inputs)
                  .insertBefore(node)
                  .output()
                  .setType(ListType.ofTensors()))
            lc.node().copyMetadata(node)
            node.output().replaceAllUsesWith(lc)


def _optimize_graph(graph, operator_export_type, _disable_torch_constant_prop=False, fixed_batch_size=False,
                    params_dict=None, dynamic_axes=None, input_names=None, module=None):
    # Inline everything
    torch._C._jit_pass_inline(graph)

    # Remove fork/wait nodes
    torch._C._jit_pass_inline_fork_wait(graph)
    torch._C._jit_pass_lint(graph)
    torch._C._jit_pass_lower_all_tuples(graph)

    # we record now record some ops like ones/zeros
    # into a trace where we previously recorded constants
    # use constant prop to maintain our current level of onnx support
    # without implementing symbolics for all of them
    if _disable_torch_constant_prop is False:
        torch._C._jit_pass_constant_propagation(graph)

    _split_tensor_list_constants(graph, graph)
    # run dce to eliminate dead parts of the graph that might have been
    # left behind by things like symbolic_override
    torch._C._jit_pass_dce(graph)
    torch._C._jit_pass_lint(graph)

    torch._C._jit_pass_canonicalize_graph_fuser_ops(graph)
    torch._C._jit_pass_lint(graph)
    torch._C._jit_pass_peephole(graph, True)
    torch._C._jit_pass_fuse_addmm(graph)
    torch._C._jit_pass_lint(graph)
    from torch.onnx.symbolic_helper import _onnx_shape_inference, _export_onnx_opset_version

    torch._C._jit_pass_peephole(graph, True)
    torch._C._jit_pass_lower_all_tuples(graph)
    # in _jit_pass_onnx, symbolic functions are called for each node for conversion.
    # However, there are nodes that cannot be converted without additional context.
    # For example, the number of outputs from split (and whether it is static or dynamic) is unknown
    # until the point where it is unpacked by listUnpack node.
    # This pass does a preprocess, and prepares the nodes such that enough context can be received
    # by the symbolic function.
    torch._C._jit_pass_onnx_remove_inplace_ops_for_onnx(graph, module)
    torch._C._jit_pass_onnx_preprocess(graph)

    # onnx does not support tuples, so try to remove them
    torch._C._jit_pass_lint(graph)

    # onnx only supports tensors, but 1 / 2 = 0.5 and tensor(1) / tensor(2) = 0
    torch._C._jit_pass_prepare_division_for_onnx(graph)

    torch._C._jit_pass_onnx_remove_print(graph)
    torch._C._jit_pass_onnx_preprocess_caffe2(graph)

    if operator_export_type == OperatorExportTypes.ONNX_ATEN_FALLBACK:
        torch.onnx.symbolic_helper._quantized_ops.clear()
        # Unpack quantized weights for conv and linear ops and insert into graph.
        torch._C._jit_pass_onnx_unpack_quantized_weights(graph, params_dict)
        # Insert permutes before and after each conv op to ensure correct order.
        torch._C._jit_pass_onnx_quantization_insert_permutes(graph, params_dict)

        # Find consecutive permutes that are no-ops and remove them.
        torch._C._jit_pass_custom_pattern_based_rewrite_graph("""
        graph(%Pi):
            %Pq = quantized::nhwc2nchw(%Pi)
            %Pr = quantized::nchw2nhwc(%Pq)
            return (%Pr)""", """
        graph(%Ri):
            return (%Ri)""", graph)

    # onnx only supports tensors, so we turn all out number types into tensors
    torch._C._jit_pass_erase_number_types(graph)

    if _onnx_shape_inference:
        input_names = [] if input_names is None else input_names
        dynamic_axes = {} if dynamic_axes is None else dynamic_axes
        torch._C._jit_pass_onnx_set_dynamic_input_shape(graph, dynamic_axes, input_names)
    torch._C._jit_pass_onnx_lint(graph)
    graph = torch._C._jit_pass_onnx(graph, operator_export_type)
    torch._C._jit_pass_onnx_lint(graph)
    torch._C._jit_pass_lint(graph)

    torch._C._jit_pass_onnx_scalar_type_analysis(graph, True, _export_onnx_opset_version)
    torch._C._jit_pass_lint(graph)

    torch._C._jit_pass_onnx_peephole(graph, _export_onnx_opset_version, fixed_batch_size)
    torch._C._jit_pass_lint(graph)

    # graph is not a valid jit graph anymore because types have been replaced
    # (e.g. int with Tensor), so it now contains operators that don't actually
    # exist. We can't run normal dead code elimination because it'd fail trying
    # to look up if an operator has side effects, but we can run a dead code
    # elimination variant that doesn't need to look up if an op has side effects.
    torch._C._jit_pass_dce_allow_deleting_nodes_with_side_effects(graph)
    torch._C._jit_pass_lint(graph)
    graph = torch._C._jit_pass_canonicalize(graph)
    torch._C._jit_pass_lint(graph)
    if _onnx_shape_inference:
        torch._C._jit_pass_onnx_graph_shape_type_inference(graph, params_dict, _export_onnx_opset_version)
    return graph


# We accept dictionaries and strings as ONNX inputs,
# but they should be only for configuration use.
# we detect here if these inputs are modified, and if so
# we warn the user that the changes won't take effect in the
# traced ONNX graph
def warn_on_static_input_change(input_states):
    for input, traced_input in zip(input_states[0], input_states[1]):
        if isinstance(input, dict):
            if list(input.keys()) != list(traced_input.keys()):
                warning = "We detected that you are modifying a dictionary that is an input to your " \
                          "model. " \
                          "Note that dictionaries are allowed as inputs in ONNX but they should be " \
                          "handled with care. " \
                          "Usages of dictionaries is not recommended, and should not be used except " \
                          "for configuration use. " \
                          "Also note that the order and values of the keys must remain the same. "
                warnings.warn(warning)
        elif isinstance(input, str):
            if input != traced_input:
                warning = "The model seems to have string inputs/outputs. " \
                          "Note that strings will not appear as inputs/outputs of the ONNX graph. "
                warnings.warn(warning)


def _resolve_args_by_export_type(arg_name, arg_value, operator_export_type):
    # This helper method resolves the arguments that are ignored when export_type != operator_export_type.ONNX
    if operator_export_type is not operator_export_type.ONNX:
        if arg_value is True:
            warnings.warn("`{}' can be set to True only when 'operator_export_type' is "
                          "`ONNX`. Since 'operator_export_type' is not set to 'ONNX', "
                          "`{}` argument will be ignored.".format(arg_name, arg_name))
        arg_value = False
    return arg_value


def _decide_keep_init_as_input(keep_initializers_as_inputs, operator_export_type,
                               opset_version):
    # This method encapsulates the logic to decide whether the initializers in the graph
    # should be listed as ONNX graph inputs (i.e., whether to choose ONNX IR v3 or v4).
    # If keep_initializers_as_inputs is not specified (None), then we decide whether to keep
    # intializers as graph inputs (val_keep_init_as_ip) based on export type. If export type
    # is ONNX, then do not keep initializers as input (val_keep_init_as_ip=False). For all other
    # export types keep initializers as input (val_keep_init_as_ip=True).
    # If keep_initializers_as_inputs is specified, then respect it. Unless opset version <= 8,
    # in which case it must be ignored because for opset version <= 8, all initializers MUST be
    # part of graph input (only ONNX IR v3 is allowed), i.e. val_keep_init_as_ip=True.

    # Special handling is needed for opset version 8 or lower, because irrespective
    # of user input for keep_initializers_as_inputs, the graph must follow ONNX IR v3
    # semantics, i.e. all intializers must be listed as ONNX graph input.
    if opset_version < 9:
        if keep_initializers_as_inputs is False:
            warnings.warn("Setting 'keep_initializers_as_inputs=False' for opset version"
                          "8 or lower would lead to an invalid ONNX graph. Therefore, "
                          "'keep_initializers_as_inputs=False' is ignored during export."
                          "Exported model will have initialiers as graph inputs (compliant "
                          " to ONNX IR v3).")
        return True  # i.e. True == initializers are part of graph input (ONNX IR v3)
    val_keep_init_as_ip = True if keep_initializers_as_inputs is None else keep_initializers_as_inputs
    if keep_initializers_as_inputs is None and operator_export_type is OperatorExportTypes.ONNX:
        val_keep_init_as_ip = False
    return val_keep_init_as_ip


def _decide_add_node_names(add_node_names, operator_export_type):
    return _resolve_args_by_export_type("add_node_names", add_node_names, operator_export_type)


def _decide_constant_folding(do_constant_folding, operator_export_type, training):
    do_constant_folding = _resolve_args_by_export_type("do_constant_folding", do_constant_folding, operator_export_type)
    if do_constant_folding and (training is not None and training is not TrainingMode.EVAL):
        warnings.warn("It is recommended that constant folding be turned off ('do_constant_folding=False') "
                      "when exporting the model in training-amenable mode, i.e. with 'training=TrainingMode.TRAIN' "
                      "or 'training=TrainingMode.PRESERVE' (when model is in training mode). Otherwise, some "
                      "learnable model parameters may not translate correctly in the exported ONNX model "
                      "because constant folding mutates model parameters. Please consider "
                      "turning off constant folding or setting the training=TrainingMode.EVAL.")
    return do_constant_folding


def _decide_external_data_format(use_external_data_format, operator_export_type, f):
    val_use_external_data_format = _resolve_args_by_export_type("use_external_data_format",
                                                                use_external_data_format,
                                                                operator_export_type)
    # f can be a non-string in regular-sized model export case, but for large model export, f must be a non-empty
    # string specifying the location of the model. For large model cases, if f is not a non-empty string,
    # then this method returns an empty string, which is an error condition for the large model export code
    # path later (but not for regular model export code path).
    if (val_use_external_data_format is None or val_use_external_data_format is True) and isinstance(f, str):
        model_file_location = f
    else:
        model_file_location = str()
    return val_use_external_data_format, model_file_location

def _decide_input_format(model, args):
    import inspect
    try:
        sig = inspect.signature(model.forward)
        ordered_list_keys = list(sig.parameters.keys())
        if isinstance(args[-1], dict):
            args_dict = args[-1]
            args = list(args)[:-1]
            n_nonkeyword = len(args)
            for optional_arg in ordered_list_keys[n_nonkeyword:]:
                if optional_arg in args_dict:
                    args.append(args_dict[optional_arg])
                # Check if this arg has a default value
                else:
                    param = sig.parameters[optional_arg]
                    if param.default is param.empty:
                        args.append(None)
                    else:
                        args.append(param.default)
            args = tuple(args)
        return args
    # Cases of models without forward functions and dict inputs
    except (AttributeError, ValueError):
        warnings.warn("Model has no forward function")
        return args
    # Cases of models with no input args
    except IndexError:
        warnings.warn("No input args")
        return args
    except Exception as e:
        warnings.warn("Skipping _decide_input_format\n {}".format(e.args[0]))
        return args

def _trace(func, args, operator_export_type, return_outs=False):
    # Special case for common case of passing a single Tensor
    if isinstance(args, torch.Tensor):
        args = (args, )

    trace_graph, torch_out, inputs_states = \
        torch.jit._get_trace_graph(func, args, strict=False, _force_outplace=False, _return_inputs_states=True)
    warn_on_static_input_change(inputs_states)

    trace_graph = _optimize_graph(trace_graph, operator_export_type, params_dict={})
    if return_outs:
        return trace_graph, torch_out
    return trace_graph


def _trace_and_get_graph_from_model(model, args):

    # A basic sanity check: make sure the state_dict keys are the same
    # before and after running the model.  Fail fast!
    orig_state_dict_keys = _unique_state_dict(model).keys()

    trace_graph, torch_out, inputs_states = \
        torch.jit._get_trace_graph(model, args, strict=False, _force_outplace=False, _return_inputs_states=True)
    warn_on_static_input_change(inputs_states)

    if orig_state_dict_keys != _unique_state_dict(model).keys():
        raise RuntimeError("state_dict changed after running the tracer; "
                           "something weird is happening in your model!")

    return trace_graph, torch_out


def _get_param_count_list(method_graph, args_params):
    param_count_list = []
    for input_, arg_params_ in zip(method_graph.inputs(), args_params):
        if "PackedParams" in str(input_.type()):
            in_vars, _ = torch.jit._flatten(arg_params_)
            param_count_list.append(len(in_vars))
        else:
            param_count_list.append(1)
    return param_count_list


def _create_jit_graph(model, args):
    torch_out = None
    params: Union[List, Tuple]
    if isinstance(model, torch.jit.ScriptModule):
        try:
            graph = model.forward.graph
            torch._C._jit_pass_onnx_function_substitution(graph)
            freezed_m = torch._C._freeze_module(model._c, preserveParameters=True)
            module, params = torch._C._jit_onnx_list_model_parameters(freezed_m)
            method_graph = module._get_method("forward").graph
            args_params = tuple(args) + tuple(params)
            param_count_list = _get_param_count_list(method_graph, args_params)
            in_vars, _ = torch.jit._flatten(args_params)
            graph = _propagate_and_assign_input_shapes(
                method_graph, tuple(in_vars), param_count_list, False, False)
        except AttributeError as e:
            raise RuntimeError("'forward' method must be a script method") from e
        return graph, params, torch_out, module
    elif isinstance(model, torch.jit.ScriptFunction):
        params = ()
        in_vars, in_desc = torch.jit._flatten(tuple(args))
        graph = model.graph
        torch._C._jit_pass_onnx_function_substitution(graph)
        param_count_list = _get_param_count_list(graph, args)
        graph = _propagate_and_assign_input_shapes(
            graph, tuple(in_vars), param_count_list, False, False)
        return graph, params, torch_out, None
    else:
        graph, torch_out = _trace_and_get_graph_from_model(model, args)
        torch._C._jit_pass_onnx_lint(graph)
        state_dict = _unique_state_dict(model)
        params = list(state_dict.values())
        graph_inputs = list(graph.inputs())
        user_input_num = len(graph_inputs) - len(state_dict)
        param_names = list(state_dict.keys())
        for i, inp in enumerate(graph_inputs):
            if i >= user_input_num:
                inp.setDebugName(param_names[i - user_input_num])
        torch._C._jit_pass_onnx_function_substitution(graph)
        return graph, params, torch_out, None


def _get_named_param_dict(graph, params):
    input_and_param_names = [val.debugName() for val in graph.inputs()]
    param_names = input_and_param_names[len(input_and_param_names) - len(params):]
    _params_dict = dict(zip(param_names, params))
    return _params_dict

def _get_example_outputs(model, args):
    input_args = copy.deepcopy(args)
    input_kwargs = {}
    if input_args and isinstance(input_args[-1], dict):
        input_kwargs = input_args[-1]
        input_args = input_args[:-1]

    example_outputs = model(*input_args, **input_kwargs)
    if isinstance(example_outputs, (torch.Tensor, int, float, bool)):
        example_outputs = (example_outputs,)

    if isinstance(example_outputs, list):
        example_outputs = [example_outputs]
    return example_outputs

def _model_to_graph(model, args, verbose=False,
                    input_names=None, output_names=None,
                    operator_export_type=OperatorExportTypes.ONNX,
                    example_outputs=None, do_constant_folding=True,
                    _disable_torch_constant_prop=False, fixed_batch_size=False,
                    training=None, dynamic_axes=None):
    r"""Converts model into an ONNX graph.

    Returns:
      graph (torch._C.Graph): A TorchScript IR Graph with ONNX nodes.
      params_dict (Dict[str, torch.Tensor]): Dict from input param name to param value.
      torch_out (Union[NoneType, torch.Tensor, Tuple[torch.Tensor], List[torch.Tensor]]):
        The output tensors resulting from the trace of ``model``.
        If ``model`` is a :class:`torch.jit.ScriptModule` or :class:`torch.jit.ScriptFunction`,
        this will be None, since we are not doing any tracing.
    """
    # TODO: can we simplify this to always return a tuple of Tensor or None?
    from torch.onnx.symbolic_helper import _export_onnx_opset_version
    # Special case for common case of passing a single Tensor
    if isinstance(args, (torch.Tensor, int, float, bool)):
        args = (args, )

    graph, params, torch_out, module = _create_jit_graph(model, args)

    params_dict = _get_named_param_dict(graph, params)

    graph = _optimize_graph(graph, operator_export_type,
                            _disable_torch_constant_prop=_disable_torch_constant_prop,
                            fixed_batch_size=fixed_batch_size, params_dict=params_dict,
                            dynamic_axes=dynamic_axes, input_names=input_names,
                            module=module)
    from torch.onnx.symbolic_helper import _onnx_shape_inference
    if isinstance(model, torch.jit.ScriptModule) or isinstance(model, torch.jit.ScriptFunction):
        if example_outputs is None:
            example_outputs = _get_example_outputs(model, args)
        else:
            # example_outpus specified
            if isinstance(example_outputs, (torch.Tensor, int, float, bool)):
                example_outputs = (example_outputs,)

            if isinstance(example_outputs, list):
                example_outputs = [example_outputs]

        out_vars, desc = torch.jit._flatten(tuple(example_outputs))
        torch._C._jit_pass_onnx_assign_output_shape(graph, out_vars, desc, _onnx_shape_inference)
    else:
        flatten_args, _ = torch._C._jit_flatten(args)
        # make sure that the param dict and the graph match each other
        assert len(params) + len(flatten_args) == sum(1 for _ in graph.inputs())

    # NB: ONNX requires complete information about output types, which might be
    # erased by some optimizations, so we need to set it explicitly again.
    if torch_out is not None:
        if not (isinstance(torch_out, list) or isinstance(torch_out, tuple)):
            output_wrapped = [torch_out]
        else:
            output_wrapped = torch_out  # type: ignore[assignment]

        output_tensors, out_desc = torch._C._jit_flatten(tuple(output_wrapped))
        torch._C._jit_pass_onnx_assign_output_shape(graph, output_tensors, out_desc, _onnx_shape_inference)

    _set_input_and_output_names(graph, input_names, output_names)
    params_dict = _get_named_param_dict(graph, params)

    if training is None or training == TrainingMode.EVAL:
        params_dict = torch._C._jit_pass_onnx_eval_peephole(graph, params_dict)

    if do_constant_folding and _export_onnx_opset_version in torch.onnx.constant_folding_opset_versions:
        params_dict = torch._C._jit_pass_onnx_constant_fold(graph, params_dict,
                                                            _export_onnx_opset_version)
        torch._C._jit_pass_dce_allow_deleting_nodes_with_side_effects(graph)

    if _onnx_shape_inference:
        torch._C._jit_pass_onnx_graph_shape_type_inference(graph, params_dict, _export_onnx_opset_version)

    params_dict = torch._C._jit_pass_onnx_eliminate_unused_items(graph, params_dict)

    # For ONNX opset < 9, constants only have three data types: float16, float, double.
    # In this pass transform constants of other data types to float/double + cast operator.
    if _export_onnx_opset_version < 9:
        torch._C._jit_pass_onnx_cast_all_constant_to_floating(graph)

    if verbose:
        print(graph)

    params_dict = torch._C._jit_pass_filter_non_tensor_arguments(params_dict)
    torch._C._jit_decay_packed_param_input_types(graph)

    return graph, params_dict, torch_out


def export_to_pretty_string(model, args, f, export_params=True, verbose=False, training=None,
                            input_names=None, output_names=None, operator_export_type=OperatorExportTypes.ONNX,
                            export_type=ExportTypes.PROTOBUF_FILE, example_outputs=None,
                            google_printer=False, opset_version=None, _retain_param_name=None,
                            keep_initializers_as_inputs=None, custom_opsets=None, add_node_names=True,
                            do_constant_folding=True, dynamic_axes=None):
    if f is not None:
        warnings.warn("'f' is deprecated and ignored. It will be removed in the next PyTorch release.")
    if _retain_param_name is not None:
        warnings.warn("'_retain_param_name' is deprecated and ignored. "
                      "It will be removed in the next PyTorch release.")
    return _export_to_pretty_string(model, args, f, export_params, verbose, training,
                                    input_names, output_names, operator_export_type,
                                    export_type, example_outputs, google_printer,
                                    opset_version, do_constant_folding=do_constant_folding,
                                    add_node_names=add_node_names,
                                    keep_initializers_as_inputs=keep_initializers_as_inputs,
                                    custom_opsets=custom_opsets, dynamic_axes=dynamic_axes)


def _export_to_pretty_string(model, args, f, export_params=True, verbose=False, training=None,
                             input_names=None, output_names=None, operator_export_type=OperatorExportTypes.ONNX,
                             export_type=ExportTypes.PROTOBUF_FILE, example_outputs=None,
                             google_printer=False, opset_version=None,
                             do_constant_folding=True, keep_initializers_as_inputs=None,
                             fixed_batch_size=False, custom_opsets=None, add_node_names=True,
                             onnx_shape_inference=True, dynamic_axes=None):
    from torch.onnx.symbolic_helper import _default_onnx_opset_version, _set_opset_version
    from torch.onnx.symbolic_helper import _set_operator_export_type
    if opset_version is None:
        opset_version = _default_onnx_opset_version
    if custom_opsets is None:
        custom_opsets = {}
    _set_opset_version(opset_version)
    _set_operator_export_type(operator_export_type)
    from torch.onnx.symbolic_helper import _set_onnx_shape_inference
    _set_onnx_shape_inference(onnx_shape_inference)
    with exporter_context(model, training):
        val_keep_init_as_ip = _decide_keep_init_as_input(keep_initializers_as_inputs,
                                                         operator_export_type,
                                                         opset_version)
        val_add_node_names = _decide_add_node_names(add_node_names, operator_export_type)
        val_do_constant_folding = _decide_constant_folding(do_constant_folding, operator_export_type, training)
        args = _decide_input_format(model, args)
        graph, params_dict, torch_out = _model_to_graph(model, args, verbose, input_names,
                                                        output_names, operator_export_type,
                                                        example_outputs, val_do_constant_folding,
                                                        fixed_batch_size=fixed_batch_size,
                                                        training=training, dynamic_axes=dynamic_axes)

        return graph._pretty_print_onnx(params_dict, opset_version, False,
                                        operator_export_type, google_printer,
                                        val_keep_init_as_ip, custom_opsets, val_add_node_names)

def unconvertible_ops(model, args, training=TrainingMode.EVAL, opset_version=None):
    r"""
    Converts the model with operator_export_type set to
    OperatorExportTypes.ONNX_FALLTHROUGH once in order to get a list of
    all the ops that are not supported/implemented by the exporter.

    Args:
        model: Same as corresponding arg to torch.onnx.export.
        args: Same as corresponding arg to torch.onnx.export.
        training: Same as corresponding arg to torch.onnx.export.
        opset_version: Same as corresponding arg to torch.onnx.export.

    Returns:
        Tuple[torch._C.Graph, List[str]], where the list includes the names
          of the unconvertible ops.
    """
    from torch.onnx.symbolic_helper import _default_onnx_opset_version, _set_opset_version
    opset_version = opset_version or _default_onnx_opset_version
    _set_opset_version(opset_version)
<<<<<<< HEAD
=======
    # operator_export_type is set to ONNX_FALLTHROUGH by default so that if an op is not supported
    # in ONNX, fall through will occur and export the operator as is, as a custom ONNX op.
    operator_export_type = OperatorExportTypes.ONNX_FALLTHROUGH
>>>>>>> dc6a08a4
    with exporter_context(model, training):
        args = _decide_input_format(model, args)
        graph, params_dict, torch_out = _model_to_graph(
            model, args,
            # So that if an op connot be converted to ONNX, it will be kept
            # as-is rather than cause a failure.
            operator_export_type=OperatorExportTypes.ONNX_FALLTHROUGH)
    unsupported_ops = list()
    supported_namespaces = ("onnx", "prim")
    for node in graph.nodes():
        if node.kind().split(":")[0] not in supported_namespaces:
            unsupported_ops.append(node.kind())
    return graph, unsupported_ops

def _setup_trace_module_map(model, export_modules_as_functions):
    def __setup_trace_module_map():
        trace_module_map = {_m : torch.typename(_m) for _m in model.modules()}
        torch.jit._trace._trace_module_map = trace_module_map
        return trace_module_map

    if isinstance(export_modules_as_functions, bool) and export_modules_as_functions:
        trace_module_map = __setup_trace_module_map()
        export_modules_as_functions = {v for k, v in trace_module_map.items()}
    elif isinstance(export_modules_as_functions, set) and len(export_modules_as_functions) > 0:
        trace_module_map = __setup_trace_module_map()
        module_typenames = {torch.typename(v) if isinstance(v, (torch.nn.Module, type)) else v
                            for v in export_modules_as_functions}
        export_modules_as_functions = module_typenames
    else:
        export_modules_as_functions = None
    return export_modules_as_functions

def _reset_trace_module_map():
    torch.jit._trace._trace_module_map = None

def _export(model, args, f, export_params=True, verbose=False, training=None,
            input_names=None, output_names=None, operator_export_type=None,
            export_type=ExportTypes.PROTOBUF_FILE, example_outputs=None,
            opset_version=None, do_constant_folding=True,
            dynamic_axes=None, keep_initializers_as_inputs=None,
            fixed_batch_size=False, custom_opsets=None, add_node_names=True,
            use_external_data_format=None, onnx_shape_inference=True,
            export_modules_as_functions=False):

    export_modules_as_functions = _setup_trace_module_map(model, export_modules_as_functions)

    if isinstance(model, torch.nn.DataParallel):
        raise ValueError("torch.nn.DataParallel is not supported by ONNX "
                         "exporter, please use 'attribute' module to "
                         "unwrap model from torch.nn.DataParallel. Try "
                         "torch.onnx.export(model.module, ...)")
    global __IN_ONNX_EXPORT
    assert __IN_ONNX_EXPORT is False
    __IN_ONNX_EXPORT = True
    try:
        from torch.onnx.symbolic_helper import _set_onnx_shape_inference
        _set_onnx_shape_inference(onnx_shape_inference)

        from torch.onnx.symbolic_helper import _default_onnx_opset_version, _set_opset_version
        from torch.onnx.symbolic_helper import _set_operator_export_type
        if opset_version is None:
            opset_version = _default_onnx_opset_version
        if not operator_export_type:
            if torch.onnx.PYTORCH_ONNX_CAFFE2_BUNDLE:
                operator_export_type = OperatorExportTypes.ONNX_ATEN_FALLBACK
            else:
                operator_export_type = OperatorExportTypes.ONNX

        # By default, training=None, (which defaults to TrainingMode.EVAL),
        # which is good because running a model in training mode could result in
        # internal buffers getting updated, dropout getting applied, etc.
        # If you really know what you're doing, you can turn
        # training=TrainingMode.TRAINING or training=TrainingMode.PRESERVE,
        # (to preserve whatever the original training mode was.)
        _set_opset_version(opset_version)
        _set_operator_export_type(operator_export_type)
        with exporter_context(model, training):
            val_keep_init_as_ip = _decide_keep_init_as_input(keep_initializers_as_inputs,
                                                             operator_export_type,
                                                             opset_version)
            val_add_node_names = _decide_add_node_names(add_node_names, operator_export_type)
            val_do_constant_folding = _decide_constant_folding(do_constant_folding, operator_export_type, training)
            val_use_external_data_format, model_file_location = _decide_external_data_format(use_external_data_format,
                                                                                             operator_export_type,
                                                                                             f)
            args = _decide_input_format(model, args)
            if dynamic_axes is None:
                dynamic_axes = {}
            _validate_dynamic_axes(dynamic_axes, model, input_names, output_names)

            graph, params_dict, torch_out = \
                _model_to_graph(model, args, verbose, input_names,
                                output_names, operator_export_type,
                                example_outputs, val_do_constant_folding,
                                fixed_batch_size=fixed_batch_size,
                                training=training,
                                dynamic_axes=dynamic_axes)

            # TODO: Don't allocate a in-memory string for the protobuf
            defer_weight_export = export_type is not ExportTypes.PROTOBUF_FILE
            if custom_opsets is None:
                custom_opsets = {}

            torch._C._jit_pass_dce_allow_deleting_nodes_with_side_effects(graph)
            val_attr_to_name = {}  # type: ignore[var-annotated]
            node_attr_to_name = {}  # type: ignore[var-annotated]
            if export_modules_as_functions is not None:
                # NOTE: cannot call DCE after this pass. DCE will remove function definition nodes.
                val_attr_to_name, node_attr_to_name = torch._C._jit_pass_onnx_function_extraction(
                    graph, export_modules_as_functions, list(params_dict.keys()))
            if export_params:
                proto, export_map, val_use_external_data_format = graph._export_onnx(
                    params_dict, opset_version, dynamic_axes, defer_weight_export,
                    operator_export_type, not verbose, val_keep_init_as_ip, custom_opsets,
                    val_add_node_names, val_use_external_data_format, model_file_location,
                    val_attr_to_name, node_attr_to_name)
            else:
                proto, export_map, val_use_external_data_format = graph._export_onnx(
                    {}, opset_version, dynamic_axes, False, operator_export_type,
                    not verbose, val_keep_init_as_ip, custom_opsets, val_add_node_names,
                    val_use_external_data_format, model_file_location,
                    val_attr_to_name, node_attr_to_name)

            if export_type == ExportTypes.PROTOBUF_FILE:
                assert(len(export_map) == 0)
                with torch.serialization._open_file_like(f, "wb") as opened_file:
                    opened_file.write(proto)
            elif export_type in [ExportTypes.ZIP_ARCHIVE, ExportTypes.COMPRESSED_ZIP_ARCHIVE]:
                import zipfile
                compression = zipfile.ZIP_DEFLATED \
                    if export_type == ExportTypes.COMPRESSED_ZIP_ARCHIVE \
                    else zipfile.ZIP_STORED
                with zipfile.ZipFile(f, "w", compression=compression) as z:
                    z.writestr(ONNX_ARCHIVE_MODEL_PROTO_NAME, proto)
                    for k, v in export_map.items():
                        z.writestr(k, v)
            elif export_type == ExportTypes.DIRECTORY:
                import os
                if os.path.exists(f):
                    assert(os.path.isdir(f))
                else:
                    os.makedirs(f)

                model_proto_file = os.path.join(f, ONNX_ARCHIVE_MODEL_PROTO_NAME)
                with torch.serialization._open_file_like(model_proto_file, "wb") as opened_file:
                    opened_file.write(proto)

                for k, v in export_map.items():
                    weight_proto_file = os.path.join(f, k)
                    with torch.serialization._open_file_like(weight_proto_file, "wb") as opened_file:
                        opened_file.write(v)
            else:
                raise RuntimeError("Unknown export type")

            # The ONNX checker only works for ONNX graph. So if the operator_export_type is not ONNX,
            # we can skip this check.
            # If large model format export is enabled, proto will only contain data location instead of
            # raw data and _check_onnx_proto() will fail because it can only handle the raw ONNX proto
            # string in memory.
            if (operator_export_type is OperatorExportTypes.ONNX) and (not val_use_external_data_format):
                try:
                    _check_onnx_proto(proto)
                except RuntimeError as e:
                    raise CheckerError(e)
    finally:
        assert __IN_ONNX_EXPORT
        __IN_ONNX_EXPORT = False
        _reset_trace_module_map()
    return torch_out


def _set_input_and_output_names(graph, input_names, output_names):
    def set_names(node_list, name_list, descriptor):
        if name_list is None:
            return
        if len(name_list) > len(node_list):
            raise RuntimeError(
                "number of %s names provided (%d) exceeded number of %ss (%d)"
                % (descriptor, len(name_list), descriptor, len(node_list)))

        # Mark if the output node DebugName is set before.
        output_node_set = set()
        for i, (name, node) in enumerate(zip(name_list, node_list)):
            # Duplicated output node, insert onnx::Identity to avoid setting the same DebugName after setDebugName().
            if descriptor == "output":
                if node in output_node_set:
                    identity_node = graph.create("onnx::Identity")
                    identity_node.insertAfter(node.node())
                    identity_node.addInput(node)
                    identity_node.output().setType(node.type())
                    graph.return_node().replaceInput(i, identity_node.output())
                    node = identity_node.output()
                output_node_set.add(node)

            if node.debugName() != name:
                node.setDebugName(name)

    set_names(list(graph.inputs()), input_names, "input")
    set_names(list(graph.outputs()), output_names, "output")

attr_pattern = re.compile("^(.+)_([ifstgz])$")


def _run_symbolic_method(g, op_name, symbolic_fn, args):
    r"""
    This trampoline function gets invoked for every symbolic method
    call from C++.
    """
    try:
        return symbolic_fn(g, *args)
    except TypeError as e:
        # Handle the specific case where we didn't successfully dispatch
        # to symbolic_fn.  Otherwise, the backtrace will have the clues
        # you need.
        e.args = ("{} (occurred when translating {})".format(e.args[0], op_name),)
        raise


def _is_onnx_list(value):
    if not isinstance(value, string_classes) and \
            not isinstance(value, torch.Tensor) and \
            isinstance(value, collections.abc.Iterable):
        return True
    return False


def _add_attribute(node, key, value, aten):
    r""" initializes the right attribute based on type of value """
    m = attr_pattern.match(key)
    if m is None:
        raise IndexError((
            "Invalid attribute specifier '{}' names " +
            " must be suffixed with type, e.g. 'dim_i' or 'dims_i'").format(key))
    name, kind = m.group(1), m.group(2)
    if _is_onnx_list(value):
        kind += "s"
    if aten:
        if isinstance(value, torch.Tensor):
            # Caffe2 proto does not support tensor attribute.
            if value.numel() > 1:
                raise ValueError("Should not pass tensor attribute")
            value = _scalar(value)
            if isinstance(value, float):
                kind = "f"
            else:
                kind = "i"
    return getattr(node, kind + "_")(name, value)


def _scalar(x):
    """Convert a scalar tensor into a Python value."""
    assert x.numel() == 1
    return x[0]


def _newNode(g, opname, outputs, *args, **kwargs):
    if "::" in opname:
        aten = False
        ns_opname = opname
    else:
        aten = kwargs.pop("aten", False)
        ns = "aten" if aten else "onnx"
        ns_opname = ns + "::" + opname
    n = g.create(ns_opname, args, outputs)
    for k, v in sorted(kwargs.items()):
        # TODO: enable inplace in aten exporting mode.
        if k == "inplace":
            continue
        _add_attribute(n, k, v, aten=aten)
    return n


def _graph_op(g, opname, *raw_args, **kwargs):
    r"""
    Create an ONNX operator "opname", taking "args" as inputs and attributes
    "kwargs"; returning the node representing the single output of this operator
    (see the `outputs` keyword argument for multi-return nodes).

    The set of operators and the inputs/attributes they take
    is documented at https://github.com/onnx/onnx/blob/master/docs/Operators.md

    This function is monkey-patched onto Graph.

    Args:
        opname (string): The ONNX operator name, e.g., `Abs` or `Add`.
        args (Node...): The inputs to the operator; usually provided
            as arguments to the `symbolic` definition.
        kwargs: The attributes of the ONNX operator, with keys named
            according to the following convention: `alpha_f` indicates
            the `alpha` attribute with type `f`.  The valid type specifiers are
            `f` (float), `i` (int), `s` (string) or `t` (Tensor).  An attribute
            specified with type float accepts either a single float, or a
            list of floats (e.g., you would say `dims_i` for a `dims` attribute
            that takes a list of integers).
        outputs (int, optional):  The number of outputs this operator returns;
            by default an operator is assumed to return a single output.
            If `outputs` is greater than one, this functions returns a tuple
            of output `Node`, representing each output of the ONNX operator
            in positional.
    """
    outputs = kwargs.pop("outputs", 1)

    # Filter out None attributes, this can be convenient client side because
    # now they can pass through None attributes, and have them not show up
    kwargs = dict((k, v) for k, v in kwargs.items() if v is not None)

    def const_if_tensor(arg):
        if arg is None:
            return arg
        elif isinstance(arg, torch._C.Value):
            return arg
        else:
            return g.op("Constant", value_z=arg)

    args = list(const_if_tensor(arg) for arg in raw_args)
    n = g.insertNode(_newNode(g, opname, outputs, *args, **kwargs))

    from torch.onnx.symbolic_helper import _onnx_shape_inference
    if _onnx_shape_inference:
        from torch.onnx.symbolic_helper import _export_onnx_opset_version as opset_version
        torch._C._jit_pass_onnx_node_shape_type_inference(n, _params_dict, opset_version)

    if outputs == 1:
        return n.output()
    return tuple(o for o in n.outputs())


def _block_op(b, opname, *args, **kwargs):
    if "::" in opname:
        aten = False
        ns_opname = opname
    else:
        aten = kwargs.pop("aten", False)
        ns = "aten" if aten else "onnx"
        ns_opname = ns + "::" + opname
    n = b.addNode(ns_opname, list(args))
    for k, v in sorted(kwargs.items()):
        # TODO: enable inplace in aten exporting mode.
        if k == "inplace":
            continue
        _add_attribute(n, k, v, aten=aten)
    if len(list(n.outputs())) == 1:
        return n.output()
    return tuple(o for o in n.outputs())


def _add_block(node):
    return node.addBlock()


def _add_input_to_block(block):
    return block.addInputToBlock()


def _add_output_to_block(block, value):
    new_output = block.registerOutput(value)
    return new_output


# Note [Export inplace]
# ~~~~~~~~~~~~~~~~~~~~~
# In abstract, it would be better for us to export inplace annotations,
# than to not export them, since it is useful information that can
# help the target of an ONNX export export more efficiently.  However,
# ONNX doesn't currently formalize inplace. Fortunately, it's sound to drop
# inplace annotations, but we are losing information this way.


def _find_symbolic_in_registry(domain, op_name, opset_version, operator_export_type):
    import torch.onnx.symbolic_registry as sym_registry
    if not sym_registry.is_registered_op(op_name, domain, opset_version):
        if operator_export_type == OperatorExportTypes.ONNX_FALLTHROUGH:
            # Use the original node directly
            return None
    return sym_registry.get_registered_op(op_name, domain, opset_version)


def _run_symbolic_function(g, block, n, inputs, env, operator_export_type=OperatorExportTypes.ONNX):
    # NB: Returning None means the node gets cloned as is into
    # the new graph
    try:
        import torch
        from torch.onnx.symbolic_helper import _export_onnx_opset_version as opset_version
        import torch.onnx.symbolic_registry as sym_registry

        sym_registry.register_version("", opset_version)

        # Quantized op symbolics are registered for opset 9 only.
        if operator_export_type == OperatorExportTypes.ONNX_ATEN_FALLBACK and opset_version == 9:
            import torch.onnx.symbolic_caffe2
            torch.onnx.symbolic_caffe2.register_quantized_ops("caffe2", opset_version)

        # See Note [Export inplace]
        # TODO: I think this is not necessary anymore
        if n.kind().endswith("_"):
            ns_op_name = n.kind()[:-1]
        else:
            ns_op_name = n.kind()
        ns, op_name = ns_op_name.split("::")
        if ns == "onnx":
            if op_name == "Placeholder":
                return torch._C._jit_onnx_convert_pattern_from_subblock(block, n, env)
            else:
                # Use the original node directly
                attrs = {k + "_" + n.kindOf(k)[0]: n[k] for k in n.attributeNames()}
                return g.op(op_name, *inputs, **attrs, outputs=n.outputsSize())

        elif ns == "aten":
            is_exportable_aten_op = sym_registry.is_registered_op(op_name, "", opset_version)
            is_onnx_aten_export = operator_export_type == OperatorExportTypes.ONNX_ATEN
            is_aten_fallback_export = operator_export_type == OperatorExportTypes.ONNX_ATEN_FALLBACK
            if is_onnx_aten_export or (not is_exportable_aten_op and is_aten_fallback_export):
                # Direct ATen export requested
                attrs = {k + "_" + n.kindOf(k)[0]: n[k] for k in n.attributeNames()}
                outputs = n.outputsSize()
                attrs["outputs"] = outputs
                return _graph_at(g, op_name, *inputs, aten=True, **attrs)
            else:
                # Export it regularly
                domain = ""
                symbolic_fn = _find_symbolic_in_registry(domain, op_name, opset_version, operator_export_type)
                if symbolic_fn is None:
                    return None
                attrs = {k: n[k] for k in n.attributeNames()}
                return symbolic_fn(g, *inputs, **attrs)

        elif ns == "prim":
            if op_name == "Constant" and not n.mustBeNone():
                if n.kindOf("value") == "t":
                    return g.op("Constant", value_t=n["value"])
                if n.kindOf("value") == "s":
                    return g.op("Constant", value_s=n["value"])
                elif n.output().type().isSubtypeOf(ListType.ofInts()) or n.output().type().isSubtypeOf(ListType.ofFloats()):
                    vals = n.output().toIValue()
                    value = torch.stack([torch.tensor(v) for v in vals]) if len(vals) else []
                    return g.op("Constant", value_t=value)
                elif n.output().type().kind() == "DeviceObjType":
                    return None
                else:
                    raise RuntimeError("Unsupported prim::Constant kind: `{}`. Send a bug report.".format(
                        n.kindOf("value")))
            elif n.mustBeNone() or op_name == "ListConstruct" or op_name == "ListUnpack" or op_name == "Uninitialized":
                # None is not an ONNX operator; keep it as None
                # Let the exporter handle and finally eliminate these ops
                # ListConstruct and ListUnpack will be erased in the ONNX peephole pass
                # Uninitialized will be erased during shape/type inference
                return None
            elif op_name == "device" and n.output().type().kind() == "DeviceObjType":
                return None
            elif op_name == "Loop" or op_name == "If":
                static_if = (op_name == "If" and inputs[0].node().kind() == "onnx::Constant")
                is_sub_block = False
                if static_if:
                    # Fold static if
                    #
                    # The torch IR
                    # graph(%embedding_matrix.1 : Float(10, 15, strides=[15, 1], requires_grad=0, device=cpu),
                    #    %input.1 : Long(6, strides=[1], requires_grad=0, device=cpu), ...
                    # %65 : Bool(requires_grad=0, device=cpu) = prim::Constant[value={0}]()
                    # %21 : Long(device=cpu) = aten::eq(%20, %64)
                    # %22 : Long(device=cpu) = prim::If(%21)
                    #     block0():
                    #     %23 : Long(device=cpu) = aten::is_floating_point(%input.1)
                    #     -> (%23)
                    #     block1():
                    #     -> (%65)
                    # %input.53 : Tensor, %weight : Tensor = prim::If(%22)
                    #     block0():
                    #     -> (%embedding_matrix.1, %input.1)
                    #     block1():
                    #     -> (%input.1, %embedding_matrix.1)
                    # %26 : int[] = aten::size(%input.53)
                    #
                    # The converted ONNX graph
                    # %10 : Bool(device=cpu) = onnx::Constant[value={0}]()
                    # %14 : Bool(device=cpu) = onnx::Equal(%13, %8)
                    # %15 : Bool(requires_grad=0, device=cpu) = onnx::Constant[value={0}]()
                    # %16 : Long(1, strides=[1], device=cpu) = onnx::Shape(%input.1)
                    input_flag = inputs[0].node()['value'].tolist()
                    const_value = all(input_flag) if isinstance(input_flag, list) else bool(input_flag)
                    block_idx = 0 if const_value else 1
                    current_b = list(n.blocks())[block_idx]
                    is_sub_block = True
                    env = torch._C._jit_pass_onnx_block(current_b, block, operator_export_type, env,
                                                        is_sub_block)
                    if_output_list = list(n.outputs())
                    current_b_list = list(current_b.outputs())

                    final_b_list = []
                    for idx in range(len(if_output_list)):
                        if current_b_list[idx] not in env:
                            raise RuntimeError("The sub block ATen output " + current_b_list[idx] + " is not in env.")
                        onnx_b = env[current_b_list[idx]]
                        final_b_list.append(onnx_b)
                    return final_b_list
                else:
                    new_op_outputs = g.op(op_name, *inputs, outputs=n.outputsSize())
                    new_node = new_op_outputs[0].node() if n.outputsSize() > 1 else new_op_outputs.node()
                    for b in n.blocks():
                        new_block = new_node.addBlock()
                        # Copy input metadata to subblock
                        #
                        # If format:
                        #   prim::If(cond)
                        #     block0()
                        #     block1()
                        #
                        # Loop format:
                        #   prim::Loop(iter, cond, input_1, ..., input_n)
                        #     block0(iter, input_1, ..., input_n)
                        #
                        # For `If` node, there is nothing to copy.
                        # For `Loop` node, copy metadata for `iter`, `input_1`, ..., `input_n`.
                        for i, b_in in enumerate(b.inputs()):
                            if i == 0 and i < len(inputs):
                                b_in.setType(inputs[i].type())
                            if i > 0 and (i + 1) < len(inputs):
                                b_in.setType(inputs[i + 1].type())
                        torch._C._jit_pass_onnx_block(b, new_block, operator_export_type, env,
                                                      is_sub_block)
                    new_op_outputs = torch._C._jit_pass_fixup_onnx_controlflow_node(new_node, opset_version)
                    # Process Loop and If after subblock is converted.
                    from torch.onnx.symbolic_helper import _onnx_shape_inference
                    if _onnx_shape_inference:
                        torch._C._jit_pass_onnx_node_shape_type_inference(new_node, _params_dict, opset_version)
                    return new_op_outputs
            else:
                symbolic_fn = _find_symbolic_in_registry("prim", op_name, opset_version,
                                                         operator_export_type)
                if symbolic_fn is None:
                    return None
                attrs = {k: n[k] for k in n.attributeNames()}
                # TODO: https://msdata.visualstudio.com/Vienna/_workitems/edit/1408006
                # PythonOp symbolic need access thde node to resolve the name conflict,
                # this is inconsistent with regular op symbolic.
                if op_name == "PythonOp":
                    inputs = (n, *inputs)
                return symbolic_fn(g, *inputs, **attrs)

        elif ns == "quantized":
            domain = ""
            if operator_export_type == OperatorExportTypes.ONNX_ATEN_FALLBACK:
                domain = "caffe2"
            symbolic_fn = _find_symbolic_in_registry(domain, op_name, opset_version, operator_export_type)
            if symbolic_fn is None:
                return None
            attrs = {k: n[k] for k in n.attributeNames()}
            return symbolic_fn(g, *inputs, **attrs)

        # custom ops
        elif sym_registry.is_registered_version(ns, opset_version):
            domain = ns
            symbolic_fn = _find_symbolic_in_registry(domain, op_name, opset_version, operator_export_type)
            if symbolic_fn is None:
                return None
            attrs = {k: n[k] for k in n.attributeNames()}
            return symbolic_fn(g, *inputs, **attrs)
        else:
            raise RuntimeError("ONNX export failed on an operator with unrecognized namespace {}::{}. "
                               "If you are trying to export a custom operator, make sure you registered "
                               "it with the right domain and version.".format(ns, op_name))
    except RuntimeError:
        if operator_export_type == OperatorExportTypes.ONNX_FALLTHROUGH:
            return None
        raise
    except TypeError as e:
        # Handle the specific case where we didn't successfully dispatch.
        # Otherwise, the backtrace will have the clues you need.
        e.args = ("{} \n(Occurred when translating {}).".format(e.args[0], op_name),)
        raise


# Generate an ONNX ATen op node.
def _graph_at(g, opname, *args, **kwargs):
    return g.op("ATen", *args, operator_s=opname, **kwargs)


# This helper function can create either constant tensor or constant scalar.
# If dims is None or 0 or [0], generate a 0-d tensor (scalar).
#
# TODO: We might not need this anymore, since most scalars now show up
# as tensors
def _graph_constant(g, value, dims, type, *args, **kwargs):
    assert isinstance(value, numbers.Number)
    assert type is not None
    isscalar = False
    if dims is None or dims == 0 or set(dims) == set([0]):
        dims = [1]
        isscalar = True
    type = type.lower()
    tensor: Union[torch.CharTensor, torch.ShortTensor,
                  torch.IntTensor, torch.LongTensor,
                  torch.HalfTensor, torch.FloatTensor,
                  torch.DoubleTensor]
    if type == "char":
        tensor = torch.CharTensor(*dims)
    elif type == "short":
        tensor = torch.ShortTensor(*dims)
    elif type == "int":
        tensor = torch.IntTensor(*dims)
    elif type == "long":
        tensor = torch.LongTensor(*dims)
    elif type == "half":
        tensor = torch.HalfTensor(*dims)
    elif type == "float":
        tensor = torch.FloatTensor(*dims)
    elif type == "double":
        tensor = torch.DoubleTensor(*dims)
    else:
        raise ValueError("Unknown type, type should be one of the following strings: "
                         "char, short, int, long, half, float, double")
    tensor.fill_(value)  # type: ignore[call-overload]
    if isscalar:
        return g.op("Constant", *args, value_z=tensor, **kwargs)
    return g.op("Constant", *args, value_t=tensor, **kwargs)


def _node_getitem(self, k):
    r"""
    Accessor for attributes of a node which is polymorphic over
    return type.

    NB: This is monkey-patched onto Node.
    """
    sel = self.kindOf(k)
    return getattr(self, sel)(k)


def get_ns_op_name_from_custom_op(symbolic_name):
    if not bool(re.match(r"^[a-zA-Z0-9-_]*::[a-zA-Z-_]+[a-zA-Z0-9-_]*$", symbolic_name)):
        raise RuntimeError("Failed to register operator {}. \
                           The symbolic name must match the format Domain::Name, \
                           and should start with a letter and contain only \
                           alphanumerical characters"
                           .format(symbolic_name))
    ns, op_name = symbolic_name.split("::")
    # TODO: Allow users to register custom symbolic in aten domain.
    # https://msdata.visualstudio.com/Vienna/_workitems/edit/1407799
    if ns in ("onnx", "aten"):
        raise RuntimeError("Failed to register operator {}. The domain {} is already a used domain."
                           .format(symbolic_name, ns))
    return ns, op_name


# When the user registers symbolic for custom/contrib ops,
# it is highly recommended to add shape inference for that operator via setType API,
# otherwise the exported graph may have incorrect shape inference in some extreme cases.
# An example of setType is test_aten_embedding_2 in test_operators.py..
def register_custom_op_symbolic(symbolic_name, symbolic_fn, opset_version):
    ns, op_name = get_ns_op_name_from_custom_op(symbolic_name)
    import torch.onnx.symbolic_registry as sym_registry
    from torch.onnx.symbolic_helper import _onnx_stable_opsets, _onnx_main_opset

    for version in _onnx_stable_opsets + [_onnx_main_opset]:
        if version >= opset_version:
            sym_registry.register_op(op_name, symbolic_fn, ns, version)


def unregister_custom_op_symbolic(symbolic_name, opset_version):
    ns, op_name = get_ns_op_name_from_custom_op(symbolic_name)
    import torch.onnx.symbolic_registry as sym_registry
    from torch.onnx.symbolic_helper import _onnx_stable_opsets, _onnx_main_opset

    for version in _onnx_stable_opsets + [_onnx_main_opset]:
        if version >= opset_version:
            sym_registry.unregister_op(op_name, ns, version)


# This helper function ensures dynamic axes argument is following the expected format
def _validate_dynamic_axes(dynamic_axes, model, input_names, output_names):
    if len(dynamic_axes) == 0:
        return

    if(hasattr(model, "graph")):
        # Extracting set of valid input/output names that shall be used for dynamic_axes
        if (input_names is None) or len(input_names) == 0:
            input_names = [x.debugName() for x in model.graph.inputs()]
        if (output_names is None) or len(output_names) == 0:
            output_names = [y.debugName() for y in model.graph.outputs()]

    valid_names = set((input_names or []) + (output_names or []))

    # If dynamic axes are provided as a list rather than dictionary, they should
    # first get converted to a dictionary in expected format. If desired axes names
    # are not provided for dynamic axes, automatic names shall be generated for
    # provided dynamic axes of specified input/output
    for key, value in dynamic_axes.items():
        if key not in valid_names:
            warnings.warn("Provided key {} for dynamic axes is not a valid input/output name".format(key))
        if isinstance(value, list):
            warnings.warn("No names were found for specified dynamic axes of provided input."
                          "Automatically generated names will be applied to each dynamic axes of input {}".format(key))

            value_dict = {}
            for i, x in enumerate(value):
                if not isinstance(x, int):
                    raise ValueError("The type of axis index is expected to be an integer")
                if x in value_dict:
                    warnings.warn("Duplicate dynamic axis index {} was provided for input {}."
                                  .format(x, key))
                else:
                    value_dict[x] = str(key) + "_dynamic_axes_" + str(i + 1)
            dynamic_axes[key] = value_dict


torch._C.Graph.op = _graph_op  # type: ignore[attr-defined]
torch._C.Graph.at = _graph_at  # type: ignore[attr-defined]
torch._C.Block.op = _block_op  # type: ignore[attr-defined]
torch._C.Graph.constant = _graph_constant  # type: ignore[attr-defined]
torch._C.Node.__getitem__ = _node_getitem  # type: ignore[attr-defined, misc]<|MERGE_RESOLUTION|>--- conflicted
+++ resolved
@@ -666,12 +666,9 @@
     from torch.onnx.symbolic_helper import _default_onnx_opset_version, _set_opset_version
     opset_version = opset_version or _default_onnx_opset_version
     _set_opset_version(opset_version)
-<<<<<<< HEAD
-=======
     # operator_export_type is set to ONNX_FALLTHROUGH by default so that if an op is not supported
     # in ONNX, fall through will occur and export the operator as is, as a custom ONNX op.
     operator_export_type = OperatorExportTypes.ONNX_FALLTHROUGH
->>>>>>> dc6a08a4
     with exporter_context(model, training):
         args = _decide_input_format(model, args)
         graph, params_dict, torch_out = _model_to_graph(
