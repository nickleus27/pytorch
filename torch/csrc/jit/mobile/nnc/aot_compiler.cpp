--- conflicted
+++ resolved
@@ -87,13 +87,8 @@
 std::pair<std::unique_ptr<Function>, const std::string> aotCompile(
     const std::string& method_name,
     std::shared_ptr<Graph>& g,
-<<<<<<< HEAD
-    const std::vector<int64_t>& sizes,
+    const std::vector<std::vector<int64_t>>& sizes,
     const std::string& kernel_func_name) {
-  auto g2 = g->copy();
-=======
-    const std::vector<std::vector<int64_t>>& sizes) {
->>>>>>> 45fc1974
   GRAPH_DEBUG("Input sizes ", sizes);
   GRAPH_DEBUG("Method name ", method_name);
 
