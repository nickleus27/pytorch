--- conflicted
+++ resolved
@@ -75,15 +75,6 @@
 // Currently used by both mobile/import.cpp and model_compatibility.cpp.
 // Should be removed after model_compatibility.cpp start using simplified
 // version type_resolver and obj_loader.
-<<<<<<< HEAD
-at::TypePtr resolveTypeNameGeneral(
-    const c10::QualifiedName& qn,
-    std::shared_ptr<CompilationUnit> compilation_unit);
-c10::StrongTypePtr typeResolverGeneral(
-    const c10::QualifiedName& qn,
-    std::shared_ptr<CompilationUnit> compilation_unit);
-c10::intrusive_ptr<c10::ivalue::Object> objLoaderGeneral(
-=======
 at::TypePtr resolveTypeNameMobile(
     const c10::QualifiedName& qn,
     std::shared_ptr<CompilationUnit> compilation_unit);
@@ -91,7 +82,6 @@
     const c10::QualifiedName& qn,
     std::shared_ptr<CompilationUnit> compilation_unit);
 c10::intrusive_ptr<c10::ivalue::Object> objLoaderMobile(
->>>>>>> 17035f6a
     at::StrongTypePtr type,
     at::IValue input,
     std::shared_ptr<mobile::CompilationUnit> mobile_compilation_unit);
