#pragma once

#include <vector>

#include <ATen/core/ivalue.h>
#include <ATen/core/operator_name.h>
#include <torch/csrc/jit/mobile/frame.h>
#include <torch/csrc/jit/runtime/instruction.h>

namespace torch {
namespace jit {
namespace mobile {
using Stack = std::vector<c10::IValue>;
using DebugHandle = int64_t;
<<<<<<< HEAD
class Function;
struct InstructionWithDebugHandle {
  InstructionWithDebugHandle(Instruction inst, DebugHandle handle)
      : instruction(inst), debug_handle(handle) {}
  Instruction instruction;
  DebugHandle debug_handle;
};

=======
>>>>>>> f1dc8bd7
// NOLINTNEXTLINE(cppcoreguidelines-pro-type-member-init)
struct Code {
  // TODO: Combine instructions and debug handles vector
  // into std::vector<<std::pair<Instruction, DebugHandle>>
  std::vector<Instruction> instructions_;
  std::vector<DebugHandle> debug_handles_;
  std::vector<c10::OperatorName> op_names_;
  std::vector<std::function<void(Stack&)>> operators_;
  std::vector<c10::IValue> constants_;
  std::vector<c10::TypePtr> types_;
  std::vector<Function*> functions_;
  size_t register_size_; // Aggregated output size.
};

struct InterpreterState {
  TORCH_API explicit InterpreterState(const Code& code);
  TORCH_API bool run(Stack& stack);

 private:
  void enterFrame(const Code&);
  void leaveFrame();
  void saveExceptionDebugHandle();

  c10::IValue& reg(size_t reg);
  std::vector<c10::IValue> registers_;
  std::vector<Frame> frames_;
};

// Interpreter executes instruction in a loop one by one
// from a list of instructions. PC is a program counter pointer
// pointing to the current instruction being executed.
// This function returns the current PC.
// Note that this is set only when exception occurs.
// since this is a thread local variable and setting it for
// every instruction will add overhead of thread local variable access.
DebugHandle getInterpretersExceptionDebugHandle();
} // namespace mobile
} // namespace jit
} // namespace torch<|MERGE_RESOLUTION|>--- conflicted
+++ resolved
@@ -12,17 +12,8 @@
 namespace mobile {
 using Stack = std::vector<c10::IValue>;
 using DebugHandle = int64_t;
-<<<<<<< HEAD
-class Function;
-struct InstructionWithDebugHandle {
-  InstructionWithDebugHandle(Instruction inst, DebugHandle handle)
-      : instruction(inst), debug_handle(handle) {}
-  Instruction instruction;
-  DebugHandle debug_handle;
-};
+struct Function;
 
-=======
->>>>>>> f1dc8bd7
 // NOLINTNEXTLINE(cppcoreguidelines-pro-type-member-init)
 struct Code {
   // TODO: Combine instructions and debug handles vector
@@ -33,7 +24,7 @@
   std::vector<std::function<void(Stack&)>> operators_;
   std::vector<c10::IValue> constants_;
   std::vector<c10::TypePtr> types_;
-  std::vector<Function*> functions_;
+  std::vector<mobile::Function*> functions_;
   size_t register_size_; // Aggregated output size.
 };
 
