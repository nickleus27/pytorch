--- conflicted
+++ resolved
@@ -242,11 +242,8 @@
     mobile::Function* function) {
   // function schema
   if (schemaTable) { // (schema is optional for back compat)
-<<<<<<< HEAD
-    auto parseArgList = [this, function](std::vector<IValue>&& argTables) {
-=======
-    auto parseArgList = [this](c10::ivalue::TupleElements&& argTables) {
->>>>>>> 97b0749e
+    auto parseArgList = [this,
+                         function](c10::ivalue::TupleElements&& argTables) {
       std::vector<c10::Argument> args;
       for (auto&& argTable : std::move(argTables)) {
         auto argTableElements =
