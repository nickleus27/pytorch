#pragma once

#include <ATen/core/interned_strings.h>
#include <ATen/core/ivalue.h>
#include <c10/core/CPUAllocator.h>
#include <c10/util/ArrayRef.h>
#include <c10/util/variant.h>
#include <torch/csrc/jit/api/module.h>
#include <torch/csrc/jit/ir/ir.h>
#include <torch/csrc/jit/passes/constant_propagation.h>
#include <torch/csrc/jit/passes/freeze_module.h>
#include <torch/csrc/jit/passes/inliner.h>

#ifdef FBCODE_CAFFE2
#include <folly/container/F14Map.h>
#include <folly/container/F14Set.h>
#endif

namespace torch {
namespace jit {

#ifdef FBCODE_CAFFE2
template <typename Key, typename Value>
using FastMap = folly::F14FastMap<Key, Value>;
template <typename Key>
using FastSet = folly::F14FastSet<Key>;
#else
template <typename Key, typename Value>
using FastMap = std::unordered_map<Key, Value>;
template <typename Key>
using FastSet = std::unordered_set<Key>;
#endif

TORCH_API bool canEnableStaticRuntime(
    const std::shared_ptr<torch::jit::Graph>& graph);

TORCH_API std::string dumpValueSet(
    const FastSet<const Value*>& value_set,
    const char* set_name = "");

// Group values used by `graph` into three categories:
//
// - output_aliases:
//     values that are either outputs or contain aliases of outputs
// - external_aliases:
//     values that are inputs, constants, outputs, or their aliases.
//     The output aliases that end up here are as a result of aliasDb failing to
//     recognize them as outputs due to collection object (e.g., Tuple) aliasing
//     inputs.
// Values that dont't show up in output_aliases or external_aliases are created
// and consumed within the graph.
class ValueGroup {
 public:
  explicit ValueGroup() = default;
  void init(const std::shared_ptr<torch::jit::Graph>& graph, AliasDb& db);

  bool isExternalAlias(const Value* value) const {
    return external_aliases_.find(value) != external_aliases_.end();
  }

  bool isOutputAlias(const Value* value) const {
    return output_aliases_.find(value) != output_aliases_.end();
  }

  bool isAlwaysAlive(const Value* value) const {
    return isExternalAlias(value) || isOutputAlias(value);
  }

  std::string toString() const {
    return c10::str(
        dumpValueSet(output_aliases_, "ValueGroup::output_aliases_"),
        "\n",
        dumpValueSet(external_aliases_, "ValueGroup::external_aliases_"));
  }

 private:
  FastSet<const Value*> output_aliases_;
  FastSet<const Value*> external_aliases_;
};

struct TORCH_API StaticModuleOptions {
  // to batch allocate (deallocate) tensor storage for all non-escaping
  // temporary tensors
  bool cleanup_activations{true};
  // enabling out variant allows Static Runtime to do memory planning
  bool enable_out_variant{true};
  // to reuse tensor storage for tensors whose live-range do not overlap to
  // reduce memory footprint (enable_out_variant must be true)
  bool optimize_memory{true};
  // to batch allocate tensor storage for output tensors of the
  // graph, where storage is deallocated outside static runtime
  // (enable_out_variant must be true)
  bool manage_output_tensors{false};
};

/// The static runime supports two execution modes.
///
/// Mode 1: single-threaded with no parallelism except for intra-op parallelism
/// For this mode, you can do either:
/// @code
///   // m is a TorchScript module
///   auto module = StaticModule(m, opts);
///   auto output = module(args, kwargs);
/// @endcode
///
/// or
///
/// @code
///   // g is the TorchScript graph
///   auto module = StaticModule(g, opts);
///   auto output = module(args, kwargs);
/// @endcode
///
/// Mode 2: similar to data parallelism, run the same model for different inputs
/// on different threads at the same time.
/// You should have one StaticModule per model, and one StaticRuntime instance
/// per running thread. To avoiding creating StaticRuntimes on the fly, use a
/// synchronized stack (i.e. boost::lockfree::stack) to cache all the
/// StaticRuntime instances in your code.
/// @code
///   // initialization
///   auto module = std::make_shared<StaticModule>(m, opts);
///
///   // 128 is good for most cases. Pick a number that works for you
///   boost::lockfree::stack<std::shared_ptr<StaticRuntime>,
///     boost::lockfree::fixed_sized<true>> pool(128);
///
///   // inference
///   std::shared_ptr<StaticRuntime> runtime = nullptr;
///   pool.pop(runtime);
///   if (!runtime) {
///     // holds a reference to the underlying module
///     // but does its own memory management
///     runtime = std::make_shared<StaticRuntime>(*module);
///   }
///   auto output = runtime(args, kwargs);
///   pool.push(runtime);
/// @endcode
///

class MemoryPlanner;
class ProcessedNode;
class StaticRuntime;
class TORCH_API StaticModule {
 public:
  explicit StaticModule(
      std::shared_ptr<torch::jit::Graph> g,
      const StaticModuleOptions& opts = StaticModuleOptions());

  explicit StaticModule(
      const torch::jit::Module& m,
      bool is_frozen = false,
      const StaticModuleOptions& opts = StaticModuleOptions());

  typedef enum {
    CONSTANT_VALUE = -2, // VALUE nodes defined by prim::Constant
    INPUT_VALUE = -1, // VALUE nodes representing graph inputs
  } VALUE_KIND;

 private:
  explicit StaticModule(
      std::pair<std::shared_ptr<torch::jit::Graph>, c10::optional<Module>>
          graph_and_module,
      const StaticModuleOptions& opts);

  // for <kind, idx>
  //   if kind == CONSTANT_VALUE: map to constants_[idx]
  //   if kind == INPUT_VALUE: map to inputs_[idx]
  //   otherwise: map to nodes_[kind].outputs()[idx]
  using DefInfo = std::pair<int, int>;

 public:
  std::vector<at::Tensor> operator()(const std::vector<at::Tensor>& inps);

  // This interface only works if StaticModule was initialized
  // with a TorchScript module, otherwise use the above interface
  c10::IValue operator()(
      c10::ArrayRef<c10::IValue> args,
      const std::unordered_map<std::string, c10::IValue>& kwargs);

  const Graph& graph() const {
    return *graph_;
  }

  const Module& module() const {
    return *module_;
  }

  const StaticModuleOptions& opts() const;

  const ValueGroup& valueGroup() const {
    return value_group_;
  }

  size_t num_inputs() const;
  size_t num_outputs() const;

  const FastMap<int, std::vector<DefInfo>>& index_map() const {
    return node_inputs_ssa_def_map_;
  }

  const std::vector<DefInfo>& output_indices() const {
    return output_ssa_defs_;
  }

  const std::vector<IValue>& constants() const {
    return constants_;
  }

  const std::vector<ProcessedNode>& nodes() const {
    return nodes_;
  }

  bool is_optimizable_container_type(const Node* n) const {
    auto it = node_is_optimizable_container_type_.find(n);
    return it != node_is_optimizable_container_type_.end();
  }

  const c10::optional<c10::FunctionSchema>& schema() const {
    return schema_;
  }

  const FastMap<const Value*, std::vector<const Value*>>&
  values_share_same_storage() const {
    return value_to_same_storage_values_;
  }

  const ValueGroup& value_group() const {
    return value_group_;
  }

  bool first_input_is_self() const {
    return first_input_is_self_;
  }

  StaticRuntime& runtime();

 private:
  StaticModuleOptions opts_;
  bool first_input_is_self_{false};
  std::shared_ptr<torch::jit::Graph> graph_;
  c10::optional<torch::jit::Module> module_;
  c10::optional<c10::FunctionSchema> schema_;
  std::unique_ptr<StaticRuntime> cached_runtime_;

  // Bookkeeping for creating new StaticRuntime instances
  // IValue table (defined by prim::Constant nodes)
  std::vector<IValue> constants_;
  // The nodes we need to run
  std::vector<ProcessedNode> nodes_;
  // a vector of ssa_defs corresponding to graph->outputs()
  std::vector<DefInfo> output_ssa_defs_;
  // map a node idx (in graph order) to a vector of ssa_defs for node inputs
  FastMap<int, std::vector<DefInfo>> node_inputs_ssa_def_map_;

  ValueGroup value_group_;

  // map a value to the set of values that may share the same storage with it
  FastMap<const Value*, std::vector<const Value*>>
      value_to_same_storage_values_;

  FastSet<const Node*> node_is_optimizable_container_type_;
};

class TORCH_API StaticRuntime {
 public:
  explicit StaticRuntime(const StaticModule& sm);
  StaticRuntime(StaticRuntime&&) = delete;
  StaticRuntime& operator=(StaticRuntime&&) = delete;
  ~StaticRuntime();

  C10_DISABLE_COPY_AND_ASSIGN(StaticRuntime);

  std::vector<at::Tensor> operator()(const std::vector<at::Tensor>& inps);

  // This interface only works if StaticModule was initialized
  // with a TorchScript module, otherwise use the above interface
  c10::IValue operator()(
      c10::ArrayRef<c10::IValue> args,
      const std::unordered_map<std::string, c10::IValue>& kwargs);

  void display_nodes(
      c10::ArrayRef<c10::IValue> args,
      const std::unordered_map<std::string, c10::IValue>& kwargs);

  void benchmark(
      c10::ArrayRef<c10::IValue> args,
      const std::unordered_map<std::string, c10::IValue>& kwargs,
      const int warmup_runs,
      const int main_runs,
      bool print_per_node_time = false,
      bool generate_ai_pep_output = false);

  float benchmark_model(
      c10::ArrayRef<c10::IValue> args,
      const std::unordered_map<std::string, c10::IValue>& kwargs,
      const int warmup_runs,
      const int main_runs);

  struct IndividualMetrics {
    float setup_time{0.0};
    float memory_alloc_time{0.0};
    float memory_dealloc_time{0.0};
    float output_dealloc_time{0.0};
    float first_iter_time{0.0};
    float total_time{0.0};
    size_t out_nodes_count{0};
    size_t total_nodes_count{0};
    std::vector<float> time_per_node;
    std::unordered_map<std::string, float> time_per_node_type;
    std::unordered_map<std::string, float> percent_per_node_type;
    std::unordered_map<std::string, int> instances_per_node_type;
    std::unordered_set<std::string> out_nodes;
    std::unordered_set<std::string> native_nodes;
  };

  IndividualMetrics benchmark_individual_ops(
      c10::ArrayRef<c10::IValue> args,
      const std::unordered_map<std::string, c10::IValue>& kwargs,
      const int warmup_runs,
      const int main_runs);

  // Input is readwrite
  IValue& Input(size_t i) {
    DCHECK(i < inputs_.size());
    return inputs_[i];
  }

  // Output is readonly. The writing process happens inside ProcessedNodes
  const IValue& Output(size_t i) const {
    DCHECK(i < outputs_.size());
    return *outputs_[i];
  }

  const std::vector<IValue*> outputs() const {
    return outputs_;
  }

  const std::vector<ProcessedNode>& nodes() const {
    return nodes_;
  }

  std::vector<ProcessedNode>& nodes() {
    return nodes_;
  }

  const Graph& graph() const {
    return static_module_.graph();
  }

  void check_for_memory_leak(bool output_returned = true);

  bool is_optimizable_container_type(Node* n) const {
    return static_module_.is_optimizable_container_type(n);
  }

  // Deallocate managed output tensors. This should be called only when all the
  // references to the output from Static Runtime are gone.
  void deallocateOutputTensors();

  bool checkOutputTensorMemoryLeaks();

  bool isManagedOutputTensor(const IValue& ivalue);

 private:
  // helper method for copying input args/kwargs into inputs_
  void set_inputs(
      c10::ArrayRef<c10::IValue> args,
      const std::unordered_map<std::string, c10::IValue>& kwargs);

  // clean up owning refs of input IValues
  void clean_up_input_ivalues() {
    for (IValue& ival : inputs_) {
      ival = IValue();
    }
  }

  // Memory planning is only enabled if sm->opts().cleanup_activations is true.
  // Otherwise, the memory used by activations is cached inside the static
  // runtime.
  const StaticModule& static_module_;
  std::unique_ptr<MemoryPlanner> planner_;
  std::vector<IValue> inputs_;
  std::vector<IValue*> outputs_;
  std::vector<ProcessedNode> nodes_;
};

// NOLINTNEXTLINE(cppcoreguidelines-pro-type-member-init)
class TORCH_API ProcessedNode {
 public:
  // NOLINTNEXTLINE(cppcoreguidelines-pro-type-member-init)
  ProcessedNode() = default;
  ProcessedNode(
      Node* n,
      std::unique_ptr<const IValue*[]> inputs,
      size_t inputsSize,
      bool enable_out_variant);

  ProcessedNode(const ProcessedNode& rhs)
      : node_(rhs.node_),
        fn_(rhs.fn_),
        inputs_(std::make_unique<const IValue*[]>(rhs.inputs_size_)),
        outputs_(std::make_unique<IValue[]>(rhs.outputs_size_)),
        inputs_size_(rhs.inputs_size_),
        outputs_size_(rhs.outputs_size_),
        op_name_(rhs.op_name_) {
    std::copy(
        rhs.inputs_.get(), rhs.inputs_.get() + inputs_size_, inputs_.get());
    std::copy(
        rhs.outputs_.get(), rhs.outputs_.get() + outputs_size_, outputs_.get());
  }

  ProcessedNode& operator=(const ProcessedNode& rhs) {
    if (this == &rhs) {
      return *this;
    }
    node_ = rhs.node_;
    fn_ = rhs.fn_;
    if (!inputs_ || inputs_size_ != rhs.inputs_size_) {
      inputs_ = std::make_unique<const IValue*[]>(rhs.inputs_size_);
      inputs_size_ = rhs.inputs_size_;
    }
    std::copy(
        rhs.inputs_.get(), rhs.inputs_.get() + inputs_size_, inputs_.get());

    if (!outputs_ || outputs_size_ != rhs.outputs_size_) {
      outputs_ = std::make_unique<IValue[]>(rhs.outputs_size_);
      outputs_size_ = rhs.outputs_size_;
    }
    std::copy(
        rhs.outputs_.get(), rhs.outputs_.get() + outputs_size_, outputs_.get());
    op_name_ = rhs.op_name_;

    return *this;
  }

  // These should be noexcept, but some Android build is failing
  // saying the noexcept specification doesn't match the calculated
  // one. Maybe c10::variant is throwing it off?
  ProcessedNode(ProcessedNode&&) = default;
  ProcessedNode& operator=(ProcessedNode&&) = default;

  void run();

  Node* node() const {
    return node_;
  }

  // Input is readonly
  const IValue& Input(size_t i) const {
    DCHECK(i < inputs_size_);
    return *inputs_[i];
  }

  // Output is readwrite
  IValue& Output(size_t i) {
    DCHECK(i < outputs_size_);
    return outputs_[i];
  }

  void set_input(size_t index, const IValue* ival) {
    inputs_[index] = ival;
  }

  C10_NODISCARD c10::ArrayRef<const IValue> outputs() const {
    return c10::ArrayRef<const IValue>(outputs_.get(), outputs_size_);
  }

  C10_NODISCARD c10::ArrayRef<const IValue*> inputs() const {
    return c10::ArrayRef<const IValue*>(inputs_.get(), inputs_size_);
  }

  std::vector<IValue> clone_inputs() const;

  bool has_out_variant() const {
    return function_kind_ == FunctionKind::kOutVariant;
  }

  bool has_native() const {
    return function_kind_ == FunctionKind::kNativeFunction;
  }

  bool verify_no_memory_overlap() const;

  const char* get_op_name() const {
    return op_name_;
  }

 private:
<<<<<<< HEAD
  void run_impl();

  bool verify_outputs_dont_overlap_each_other() const;

  bool verify_inputs_dont_overlap_outputs() const;

=======
>>>>>>> e4a9ee8d
  Node* node_;
  enum class FunctionKind {
    kOutVariant,
    kNativeFunction,
    kInterpreterFallback,
  };
  FunctionKind function_kind_;
  std::function<void(ProcessedNode*)> fn_;
  std::unique_ptr<const IValue*[]> inputs_; // unowned
  std::unique_ptr<IValue[]> outputs_;
  size_t inputs_size_;
  size_t outputs_size_;
  const char* op_name_;
};

} // namespace jit
} // namespace torch<|MERGE_RESOLUTION|>--- conflicted
+++ resolved
@@ -487,15 +487,10 @@
   }
 
  private:
-<<<<<<< HEAD
-  void run_impl();
-
   bool verify_outputs_dont_overlap_each_other() const;
 
   bool verify_inputs_dont_overlap_outputs() const;
 
-=======
->>>>>>> e4a9ee8d
   Node* node_;
   enum class FunctionKind {
     kOutVariant,
