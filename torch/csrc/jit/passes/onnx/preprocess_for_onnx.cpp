#include <torch/csrc/jit/passes/onnx/preprocess_for_onnx.h>

#include <c10/util/irange.h>
#include <torch/csrc/jit/jit_log.h>
#include <torch/csrc/jit/passes/onnx/helper.h>

namespace torch {
namespace jit {

namespace onnx {
using namespace ::c10::onnx;
}

namespace {

at::optional<Node*> FindFusibleListUnpack(Node* n) {
  // 1. number of outputs is restricted to 1.
  // 2. output is only used by prim::ListUnpack.
  if (n->outputs().size() != 1) {
    return at::nullopt;
  }
  if (n->output()->uses().size() != 1) {
    return at::nullopt;
  }
  auto listUnpackNode = n->output()->uses()[0].user;
  if (listUnpackNode->kind() != prim::ListUnpack) {
    return at::nullopt;
  }
  return listUnpackNode;
}

// Fuse node + ListUnpack
// Node such as split/unbind produces tensor[] of static size,
// that is later unpacked by ListUnpack.
// This pass fuses the two nodes, and adds an additional input "_outputs" such
// that the symbolic function is aware of the number of outputs.
//
// Example IR
//  split.Tensor(Tensor(a) self, int split_size, int dim=0) -> Tensor(a)[]
//  split_with_sizes(Tensor self, int[] split_sizes, int dim=0) -> Tensor[]
//
// graph(%input : Float(5, 4, 3, strides=[12, 3, 1])):
//   %13 : int[] = prim::Constant[value=[2, 1, 2]]()
//   %7 : int = prim::Constant[value=0]()
//   %8 : Tensor[] = aten::split_with_sizes(%input, %13, %7)
//   %9 : Float(2, 4, 3, strides=[12, 3, 1]), %10 : Float(1, 4, 3, strides=[12,
//   3, 1]), %11 : Float(2, 4, 3, strides=[12, 3, 1]) = prim::ListUnpack(%8)
//   return (%9, %10, %11)
//
// After fusion
// graph(%input : Float(5, 4, 3, strides=[12, 3, 1])):
//   %13 : int[] = prim::Constant[value=[2, 1, 2]]()
//   %7 : int = prim::Constant[value=0]()
//   %8 : int = prim::Constant[value=3]()  # Adding addtional input of value 3
//      representing the number of outputs.
//   %14 : Float(2, 4, 3, strides=[12, 3, 1]), %15 : Float(1, 4, 3, strides=[12,
//      3, 1]), %16 : Float(2, 4, 3, strides=[12, 3, 1] =
//      aten::split_with_sizes(%input, %13, %7, %8) return (%14, %15, %16)
void FuseWithListUnpack(Node* n) {
  auto found_listUnpack = FindFusibleListUnpack(n);
  if (!found_listUnpack) {
    return;
  }

  auto listUnpack_node = found_listUnpack.value();

  TORCH_INTERNAL_ASSERT(n->outputs().size() == 1);
  // 1. Add internal input "_outputs" to node, so that later symbolic function
  //    conversion is aware of the number of outputs.
  // 2. Add the exact number of outputs to n, copy metadata and replace uses of
  //    listUnpack outputs.
  n->i_(
      Symbol::fromQualString("attr::_outputs"),
      static_cast<int64_t>(listUnpack_node->outputs().size()));

  for (size_t i = 0; i < listUnpack_node->outputs().size(); ++i) {
    auto new_output = n->addOutput();
    new_output->copyMetadata(listUnpack_node->output(i));
  }
  listUnpack_node->removeAllInputs();
  // remove original output, which is input to listUnpack node.
  n->eraseOutput(0);
  listUnpack_node->replaceAllUsesWith(n);
}

static void FuseWithListUnpack(Block* b) {
  for (auto it = b->nodes().begin(), end = b->nodes().end(); it != end; ++it) {
    for (auto* child_block : it->blocks()) {
      FuseWithListUnpack(child_block);
    }

    auto n_kind = it->kind();
    switch (n_kind) {
      case aten::split:
      case aten::split_with_sizes:
      case aten::unsafe_split:
      case aten::unsafe_split_with_sizes:
      case aten::unbind:
      case aten::unsafe_chunk:
      case aten::where:
      case aten::nonzero_numpy:
        FuseWithListUnpack(*it);
        break;
      default:
        break;
    }
  }
}

// Replace aten::add with onnx::Concat
// when inputs to the add node are two int lists
//
// before the pass:
// graph(%x.1 : Float(2, 3, 4, strides=[12, 4, 1], requires_grad=0, device=cpu),
//  %y.1 : Float(1, 2, 3, strides=[6, 3, 1], requires_grad=0, device=cpu)):
//  %2 : None = prim::Constant()
//  %3 : int[] = aten::size(%x.1)
//  %l1.1 : int[] = aten::list(%3
//  %5 : int[] = aten::size(%y.1)
//  %l2.1 : int[] = aten::list(%5)
//  %7 : int[] = aten::add(%l1.1, %l2.1)
//  %8 : Tensor = aten::new_zeros(%x.1, %7, %2, %2, %2, %2)
//  return (%8)
//
// after the pass:
// graph(%x.1 : Float(2, 3, 4, strides=[12, 4, 1], requires_grad=0, device=cpu),
//  %y.1 : Float(1, 2, 3, strides=[6, 3, 1], requires_grad=0, device=cpu)):
//  %2 : None = prim::Constant()
//  %3 : int[] = aten::size(%x.1)
//  %l1.1 : int[] = aten::list(%3)
//  %5 : int[] = aten::size(%y.1)
//  %l2.1 : int[] = aten::list(%5)
//  %9 : Tensor = onnx::Concat[axis=0](%l1.1, %l2.1)
//  %8 : Tensor = aten::new_zeros(%x.1, %9, %2, %2, %2, %2)
//  return (%8)
static void ReplaceAddWithConcat(Block* b) {
  for (auto it = b->nodes().begin(), end = b->nodes().end(); it != end; ++it) {
    for (auto* child_block : it->blocks()) {
      ReplaceAddWithConcat(child_block);
    }
    if (it->kind() == aten::add) {
      if (!it->input(0)->type()->cast<ListType>() ||
          !it->input(1)->type()->cast<ListType>()) {
        continue;
      }

      const auto& elem =
          it->input(0)->type()->castRaw<ListType>()->getElementType();
      if (elem->cast<IntType>()) {
        Node* concat_node = b->owningGraph()->create(onnx::Concat, 1);
        concat_node->i_(attr::axis, 0);
        concat_node->insertBefore(*it);
        concat_node->addInput(it->input(0));
        concat_node->addInput(it->input(1));
<<<<<<< HEAD
        concat_node->outputs()[0]->setType(
            TensorType::fromNumberType(std::move(elem)));
        concat_node->copyMetadata(*it);
=======
        concat_node->outputs()[0]->setType(TensorType::fromNumberType(*elem));
>>>>>>> 0960be70
        it->replaceAllUsesWith(concat_node);
        it->removeAllInputs();
        it.destroyCurrent();
      }
    }
  }
}

// This pass also covers the case when the input to ListUnpack
// is int[] comming from some other op than ListConstruct (like Slice or Shape)
//
// before the pass
// graph(%x.1 : Float(2, 3, strides=[3, 1], requires_grad=0, device=cpu)):
//   %1 : None = prim::Constant()
//   %2 : int[] = aten::size(%x.1)
//   %a.1 : int, %b.1 : int = prim::ListUnpack(%2)
//   %5 : int[] = prim::ListConstruct(%a.1, %b.1)
//   %6 : Tensor = aten::new_zeros(%x.1, %5, %1, %1, %1, %1)
//
// after the pass:
// graph(%x.1 : Float(2, 3, strides=[3, 1], requires_grad=0, device=cpu)):
//   %1 : None = prim::Constant()
//   %2 : int[] = aten::size(%x.1)
//   %7 : Tensor = onnx::Constant[value={0}]()
//   %8 : Tensor = onnx::Gather(%2, %7)
//   %9 : Tensor = onnx::Constant[value={1}]()
//   %10 : Tensor = onnx::Gather(%2, %9)
//   %a.1 : int, %b.1 : int = prim::ListUnpack(%2)
//   %5 : int[] = prim::ListConstruct(%8, %10)
//   %6 : Tensor = aten::new_zeros(%x.1, %5, %1, %1, %1, %1)
static void fuseListAndListUnpack(Block* b) {
  for (auto it = b->nodes().begin(), end = b->nodes().end(); it != end; ++it) {
    for (auto* child_block : it->blocks()) {
      fuseListAndListUnpack(child_block);
    }
    if (it->kind() == prim::ListUnpack) {
      for (const auto i : c10::irange(it->outputs().size())) {
        auto output = it->outputs().at(i);
        if (it->inputs().size() == 1 &&
            it->input()->node()->kind() != prim::ListConstruct &&
            it->input()->type()->cast<ListType>() &&
            it->input()
                ->type()
                ->castRaw<ListType>()
                ->getElementType()
                ->cast<IntType>()) {
          Node* gather_indices = b->owningGraph()->create(onnx::Constant, 1);
          gather_indices->insertBefore(*it);
          gather_indices->t_(
              attr::value, at::scalar_to_tensor(at::Scalar(int(i))));
          Node* gather_node = b->owningGraph()->create(onnx::Gather, 1);
          gather_node->insertBefore(*it);
          gather_node->addInput(it->input());
          gather_node->addInput(gather_indices->output());
          gather_node->copyMetadata(*it);
          output->replaceAllUsesWith(gather_node->output());
        }
      }
    }
  }
}

} // namespace

void PreprocessForONNX(std::shared_ptr<Graph>& graph) {
  FuseWithListUnpack(graph->block());
  GRAPH_DUMP("After FuseWithListUnpack: ", graph);
  ReplaceAddWithConcat(graph->block());
  GRAPH_DUMP("After ReplaceAddWithConcat: ", graph);
  fuseListAndListUnpack(graph->block());
  GRAPH_DUMP("After fuseListAndListUnpack: ", graph);
}

} // namespace jit
} // namespace torch<|MERGE_RESOLUTION|>--- conflicted
+++ resolved
@@ -152,13 +152,8 @@
         concat_node->insertBefore(*it);
         concat_node->addInput(it->input(0));
         concat_node->addInput(it->input(1));
-<<<<<<< HEAD
-        concat_node->outputs()[0]->setType(
-            TensorType::fromNumberType(std::move(elem)));
+        concat_node->outputs()[0]->setType(TensorType::fromNumberType(*elem));
         concat_node->copyMetadata(*it);
-=======
-        concat_node->outputs()[0]->setType(TensorType::fromNumberType(*elem));
->>>>>>> 0960be70
         it->replaceAllUsesWith(concat_node);
         it->removeAllInputs();
         it.destroyCurrent();
