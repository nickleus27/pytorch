#include <torch/csrc/jit/frontend/tracer.h>

#include <ATen/Backtrace.h>
#include <ATen/TracerMode.h>
#include <ATen/core/Dict.h>
#include <ATen/core/functional.h>
#include <c10/util/Exception.h>
#include <torch/csrc/autograd/engine.h>
#include <torch/csrc/autograd/function.h>
#include <torch/csrc/autograd/variable.h>
#include <torch/csrc/jit/api/module.h>
#include <torch/csrc/jit/ir/constants.h>
#include <torch/csrc/jit/ir/ir.h>
#include <torch/csrc/jit/passes/dead_code_elimination.h>
#include <torch/csrc/jit/passes/fixup_trace_scope_blocks.h>
#include <torch/csrc/jit/passes/inliner.h>
#include <torch/csrc/jit/passes/lower_tuples.h>
#include <torch/csrc/jit/passes/normalize_ops.h>
#include <torch/csrc/jit/passes/remove_expands.h>
#include <torch/csrc/utils/variadic.h>
#include <torch/custom_class.h>

#include <memory>
#include <sstream>
#include <string>

namespace torch {
namespace jit {
namespace tracer {

////////////////////////////////////////////////////////////////////////////////
// Recording the traces
////////////////////////////////////////////////////////////////////////////////
namespace detail {

template <typename T>
void genericAddInput(Node* n, T value) {
  Value* v = n->owningGraph()->insertConstant(value);
  recordSourceLocation(v->node());
  n->addInput(v);
}

template <typename T>
void genericAddOptionalInput(
    Node* n,
    const char* name,
    const c10::optional<T>& value) {
  if (value) {
    jit::tracer::addInputs(n, name, *value);
  } else {
    Graph* g = n->owningGraph();
    Value* none = g->insertNode(g->createNone())->output();
    n->addInput(none);
  }
}

template <typename T>
void badArgType(const T& v) {
  AT_ERROR(
      "Found an unsupported argument type in the JIT tracer: ",
      c10::demangle_type<T>(),
      ". File a bug report.");
}

// NOLINTNEXTLINE(cppcoreguidelines-avoid-non-const-global-variables)
thread_local std::shared_ptr<TracingState> tracing_state;
} // namespace detail

std::function<void()> pauseTracing() {
  // NOLINTNEXTLINE
  std::shared_ptr<tracer::TracingState> state = getTracingState();
  tracer::setTracingState(nullptr);

  return [state]() { tracer::setTracingState(state); };
}

void delValueTrace(const IValue& var) {
  getTracingState()->delValue(var);
}
void TracingState::delValue(const IValue& var) {
  for (size_t i = 0; i < env_stack.size(); ++i) {
    auto& value_map = env_stack.at(env_stack.size() - 1 - i);
    auto it = value_map.find(var);
    if (it == value_map.end()) {
      continue;
    }
    value_map.erase(it);
  }
}

// Given a IValue 'var', return the 'node' which represents the instruction
// which computes the value of this variable in the IR.
// Here, we interpret untraced variables as constants that are just embedded
// in the graph.  This is useful to handle code which does things like this
// (from torch.autograd.variable, now moved to C++):
//
//    def mm(self, matrix):
//      output = Variable(self.data.new(self.data.size(0), matrix.data.size(1)))
//      return Addmm.apply(output, self, matrix, 0, 1, True)
//
// Here, mm fakes up a dummy variable with uninitialized data to do an inplace
// update on, but subsequently ignores it because the alpha scaling factor is
// zero. This is one of the cases where a Variable can be created inside of a
// trace, and if we treat it as a constant, everything will work out.
Value* getValueTrace(const IValue& var) {
  return getTracingState()->getValue(var);
}
Value* getOptTensorValueTrace(const c10::optional<at::Tensor>& var) {
  return getValueTrace(IValue(var));
}
Value* TracingState::getValue(const IValue& var) {
  // allow tracing of tuples passed to List[Tensor] or Tuple[Tensor...]
  // arguments
  if (var.isTensorList()) {
    return graph
        ->insertNode(graph->createList(
            TensorType::get(),
            fmap(
                var.toTensorVector(),
                [&](const IValue& val) { return getValue(val); })))
        ->output();
  } else if (var.isTuple()) {
    return graph
        ->insertNode(graph->createTuple(fmap(
            var.toTuple()->elements(),
            [&](const IValue& val) { return getValue(val); })))
        ->output();
  } else if (var.isGenericDict()) {
    auto dict = var.toGenericDict();
    TypePtr key_type = dict.keyType();
    TypePtr value_type = dict.valueType();
    std::vector<Value*> keys;
    std::vector<Value*> values;
    for (const auto& entry : dict) {
      keys.emplace_back(getValue(entry.key()));
      values.emplace_back(getValue(entry.value()));
    }
    auto dict_node = graph->createDict(key_type, value_type, keys, values);
    return graph->insertNode(dict_node)->output();
  }
  if (var.isTensor()) {
    auto& ten = var.toTensor();
    if (!ten.defined()) {
      Node* n = graph->createNone();
      return graph->insertNode(n)->output();
    }
    for (size_t i = 0; i < env_stack.size(); ++i) {
      auto& value_map = env_stack.at(env_stack.size() - 1 - i);
      auto it = value_map.find(var);
      if (it == value_map.end()) {
        continue;
      }
      if (!it->second->hasDebugName()) {
        auto unique_name = getTracingState()->lookup_var_name_fn(ten);
        if (!unique_name.empty()) {
          it->second->setDebugName(unique_name);
        }
      }
      return it->second;
    }

    // Didn't find it. Bake in a constant
    if (ten.requires_grad()) {
      pauseTracing();
      std::ostringstream oss;
      oss << "Cannot insert a Tensor that requires grad as a constant. "
          << "Consider making it a parameter or input, or detaching the gradient\n"
          << "Tensor:\n"
          << ten;
      throw std::runtime_error(oss.str());
    }

    Value* constant = graph->insertConstant(ten);
    recordSourceLocation(constant->node());
    constant->inferTypeFrom(ten);
    auto it = env_stack.back().emplace(var, constant);
    return it.first->second;
  } else if (var.isFuture() || var.isObject()) {
    for (size_t i = 0; i < env_stack.size(); ++i) {
      auto& future_map = env_stack.at(env_stack.size() - 1 - i);
      auto it = future_map.find(var);
      if (it == future_map.end()) {
        continue;
      }
      return it->second;
    }

    // Find torchbind classes
    if (isCustomClass(var)) {
      auto obj = Object(var.toObject());
      auto qualname = obj.type()->name();
      auto custom_class_type = getCustomClass(qualname->qualifiedName());
      if (custom_class_type) {
        auto capsule = var.toObject()->getAttr("capsule");
        for (size_t i = 0; i < env_stack.size(); ++i) {
          auto& value_map = env_stack.at(env_stack.size() - 1 - i);
          auto it = value_map.find(capsule);
          if (it == value_map.end()) {
            continue;
          }
          return it->second;
        }
      }
    }

    std::ostringstream oss;
    if (var.isFuture()) {
      oss << "Tried to trace Future or Object that the tracer was not aware of.";
    } else {
      oss << "Tried to trace " << var
          << " but it is not part of the active trace. Modules that are called during a trace"
          << " must be registered as submodules of the thing being traced.";
    }
    throw std::runtime_error(oss.str());
  } else {
    // If the values are non-tensors, we try to create constants
    // and bake those constants into the traced graph
    auto constant = tryInsertConstant(*graph, var);
    if (constant) {
      recordSourceLocation(constant.value()->node());
      return *constant;
    }
    std::ostringstream os;
    os << "Tracer cannot get value trace for type " << var.tagKind() << ". "
       << "The below value could not be materialized as a constant:\n"
       << var;
    throw std::runtime_error(os.str());
  }
}
bool TracingState::hasValue(const IValue& var) const {
  for (const auto& frame : env_stack) {
    if (frame.count(var)) {
      return true;
    }
  }
  return false;
}

Value* TracingState::getOutput(const IValue& iv, size_t i) {
  bool tracing_mode_strict = getTracingState()->strict;
  if (iv.isTensor()) {
    const at::Tensor& var = iv.toTensor();
    if (!var.defined()) {
      Node* n = graph->createNone();
      return graph->insertNode(n)->output();
    }

    auto& value_map = getTracingState()->env_stack.back();
    auto it = value_map.find(iv);
    if (it == value_map.end()) {
      std::ostringstream os;
      os << "output " << i << " (" << var
         << ") of traced region did not have observable "
         << "data dependence with trace inputs; this probably indicates your "
            "program "
         << "cannot be understood by the tracer.";
      throw std::runtime_error(os.str());
    }
    return it->second;
  } else if (iv.isTensorList()) {
    if (tracing_mode_strict) {
      tracer::warn(
          "Encountering a list at the output of the tracer", STRICT_TRACER_MSG);
    }
    return graph
        ->insertNode(graph->createList(
            TensorType::get(),
            fmap(
                iv.toTensorVector(),
                [&](const IValue& ival) { return getOutput(ival, i); })))
        ->output();
  } else if (iv.isTuple()) {
    auto tuple = iv.toTuple()->elements();
    auto tuple_node = graph->createTuple(
        fmap(tuple, [&](const IValue& ival) { return getOutput(ival, i); }));
    graph->insertNode(tuple_node);
    return tuple_node->output();
  } else if (iv.isGenericDict()) {
    if (tracing_mode_strict) {
      throw std::runtime_error(
          "Encountering a dict at the output of the tracer" +
          std::string(STRICT_TRACER_MSG));
    }
    auto dict = iv.toGenericDict();
    TypePtr key_type = dict.keyType();
    TypePtr value_type = dict.valueType();

    bool key_type_valid = key_type->isSubtypeOf(StringType::get()) ||
        key_type->isSubtypeOf(TensorType::get());
    bool value_type_valid = value_type->isSubtypeOf(TensorType::get());

    // Support tuple values that contain only tensors
    if (value_type->isSubtypeOf(AnyTupleType::get())) {
      value_type_valid = true;
      for (const auto& type : value_type->containedTypes()) {
        if (!type->isSubtypeOf(TensorType::get())) {
          value_type_valid = false;
          break;
        }
      }
    }

    if (!key_type_valid || !value_type_valid) {
      std::ostringstream os;
      os << "output " << i << " (" << dict << ") of traced region "
         << "cannot be understood by the tracer, only outputs matching"
         << "dict[Union[str, Tensor], Union[Tensor, Tuple[Tensor, ...]]] "
         << "can be a dictionary output of a traced function";
      throw std::runtime_error(os.str());
    }
    std::vector<Value*> keys;
    std::vector<Value*> values;
    for (const auto& entry : dict) {
      keys.emplace_back(getValue(entry.key()));
      values.emplace_back(getOutput(entry.value(), i));
    }
    auto dict_node = graph->createDict(key_type, value_type, keys, values);
    graph->insertNode(dict_node);
    return dict_node->output();
  } else {
    AT_ERROR(
        "Only tensors, lists, tuples of tensors, or dictionary of tensors can be output from traced functions");
  }
}

// XXX: this function mutates input
static IValue addInput(
    const std::shared_ptr<TracingState>& state,
    const IValue& input,
    const TypePtr& type,
    Value* value) {
  value->setType(type);
  if (type->isSubtypeOf(TensorType::get())) {
    auto input_tensor = input.toTensor();
    auto name = Variable(input_tensor).name();
    if (state->hasValue(input)) {
      input_tensor = input_tensor.view(input_tensor.sizes());
    }
    if (!value->hasDebugName()) {
      value->setDebugName(name);
    }
    state->setValue(input_tensor, value);
    return input_tensor;
  } else if (auto tuple_type = type->cast<TupleType>()) {
    auto unpack_node =
        state->graph->insertNode(state->graph->createTupleUnpack(value));
    auto elem_values = unpack_node->outputs();
    auto elem_types = tuple_type->elements();
    auto tuple = input.toTuple();
    auto elems = tuple->elements();
    size_t num_elems = elems.size();
    AT_ASSERT(
        elem_values.size() == num_elems && elem_types.size() == num_elems);
    for (size_t i = 0; i < num_elems; ++i) {
      elems[i] = addInput(state, elems.at(i), elem_types[i], elem_values[i]);
    }
    return tuple;
  } else if (auto dict_type = type->cast<DictType>()) {
    auto dict = input.toGenericDict();

    // Unpack the list values statically
    for (const auto& entry : dict) {
      IValue key = entry.key();
      auto static_key = state->graph->insertConstant(key);
      auto static_value =
          state->graph->insert(aten::__getitem__, {value, static_key});
      recordSourceLocation(static_value->node());
      dict.insert_or_assign(
          entry.key(),
          addInput(
              state, entry.value(), dict_type->getValueType(), static_value));
    }

    return dict;
  } else if (auto list_type = type->cast<ListType>()) {
    size_t num_elems = input.isList() ? input.toListRef().size()
                                      : input.toTensorVector().size();
    auto list_unpack = state->graph->insertNode(
        state->graph->createListUnpack(value, num_elems));
    auto unpack_outputs = list_unpack->outputs();

    if (input.isTensorList()) {
      auto elems = input.toTensorList();
      for (size_t i = 0; i < num_elems; i++) {
        elems[i] = addInput(
                       state,
                       elems.get(i),
                       list_type->getElementType(),
                       unpack_outputs[i])
                       .toTensor();
      }
      return elems;
    } else {
      auto elems = input.toList();
      for (size_t i = 0; i < num_elems; i++) {
        elems[i] = addInput(
            state,
            elems.get(i),
            list_type->getElementType(),
            unpack_outputs[i]);
      }
      return elems;
    }
  } else {
    AT_ERROR(
        "Only tensors or (possibly nested) dict or tuples of tensors can be "
        "inputs to traced functions. Got ",
        type->repr_str());
  }
}

static void gatherParametersAndBuffers(
    const std::shared_ptr<TracingState>& state,
    Value* self_value,
    const Module& self,
    const std::string& prefix) {
  Graph& g = *self_value->owningGraph();

  state->setValue(self._ivalue(), self_value);

  auto self_ty = self.type();
  for (const NameValue& s : self.named_attributes(/*recurse=*/false)) {
    auto qualname = prefix + "." + s.name;
    Value* trace_get_attr = g.insertNode(g.create(prim::TracedAttr))
                                ->s_(attr::scope, qualname)
                                ->output()
                                ->setType(s.value.type());
    if (s.value.type()->isSubtypeOf(TensorType::get())) {
      addInput(state, s.value, s.value.type(), trace_get_attr);
    }
    if (isCustomClass(s.value)) {
      tracer::setValueTrace(s.value, trace_get_attr);
    }

    auto attr_type = self_ty->getAttribute(s.name);
    // Skipping Parameters and Buffers that are behind an `InterfaceType`
    // because it is illegal for InterfaceType to expose any attribute.
    // And these attributes should never be used/exposed outside of
    // InterfaceType'd module anyway.
    if (attr_type->is_module() &&
        attr_type->kind() != TypeKind::InterfaceType) {
      gatherParametersAndBuffers(
          state, trace_get_attr, Module(s.value.toObject()), qualname);
    }
  }
}

std::pair<std::shared_ptr<TracingState>, Stack> trace(
    Stack inputs,
    const std::function<Stack(Stack)>& traced_fn,
    std::function<std::string(const Variable&)> var_name_lookup_fn,
    bool strict,
    bool force_outplace,
    Module* self,
    const std::vector<std::string>& argument_names) {
  try {
    // Start tracing, treating 'inputs' as inputs to the trace, which can be
    // varied on subsequent invocations of the trace.  Any other variables
    // will be treated as constants.
    if (isTracing()) {
      AT_ERROR("Tracing can't be nested");
    }
    auto state = std::make_shared<TracingState>();
    setTracingState(state);

    // if we are a module, then make sure the modules parameters are in the map
    // and mapped to accesses to the self object
    if (self) {
      Value* self_value = state->graph->insertInput(0, "self")->setType(
          self->_ivalue()->type());
      gatherParametersAndBuffers(state, self_value, *self, {"__module"});
    }

    // When enough argument name hints are provided, use them as debug names
    // for traced function/modules.
    // Here argument_names is allowed to have more names than needed because
    // some arguments may have valid default values, therefore they don't need
    // example inputs.
    if (argument_names.size() >= inputs.size()) {
      for (size_t i = 0, e = inputs.size(); i < e; ++i) {
        IValue& input = inputs[i];
        input = addInput(
            state,
            input,
            input.type(),
            state->graph->addInput(argument_names[i]));
      }
    } else {
      for (IValue& input : inputs) {
        input = addInput(state, input, input.type(), state->graph->addInput());
      }
    }

    auto graph = state->graph;

    getTracingState()->lookup_var_name_fn = std::move(var_name_lookup_fn);
    getTracingState()->strict = strict;
    getTracingState()->force_outplace = force_outplace;

    // Invoke the traced function
    auto out_stack = traced_fn(inputs);

    // Exit a trace, treating 'out_stack' as the outputs of the trace.  These
    // are the variables whose values will be computed upon subsequent
    // invocations of the trace.
    size_t i = 0;
    for (auto& output : out_stack) {
      // NB: The stack is in "reverse" order, so when we pass the diagnostic
      // number we need to flip it based on size.
      state->graph->registerOutput(
          state->getOutput(output, out_stack.size() - i));
      i++;
    }
    setTracingState(nullptr);

    if (getInlineEverythingMode()) {
      Inline(*graph);
    }
    FixupTraceScopeBlocks(graph, self);
    NormalizeOps(graph);
    return {state, out_stack};
  } catch (...) {
    tracer::abandon();
    throw;
  }
}

// Abort tracing. Used to reset the state in case of errors.
void abandon() {
  setTracingState(nullptr);
}

void setValueTrace(const IValue& v, Value* value) {
  return getTracingState()->setValue(v, value);
}
void TracingState::setValue(const IValue& v, Value* value) {
  if (v.isTensor()) {
    auto& var = v.toTensor();
    AT_ASSERT(var.defined());
    env_stack.back()[v] = value;
  } else if (v.isTensorList()) {
    auto outputs = v.toTensorList();
    Node* unpack_node =
        graph->insertNode(graph->createListUnpack(value, outputs.size()));
    for (size_t i = 0; i < outputs.size(); ++i) {
      setValue(outputs.get(i), unpack_node->outputs()[i]);
    }
  } else if (v.isTuple()) {
    auto outputs = v.toTuple()->elements();
    Node* unpack_node = graph->insertNode(graph->createTupleUnpack(value));
    for (size_t i = 0; i < outputs.size(); ++i) {
      setValue(outputs[i], unpack_node->outputs()[i]);
    }
  } else if (v.isList()) {
    auto elements = v.toListRef();
    Node* unpack_node =
        graph->insertNode(graph->createListUnpack(value, elements.size()));
    for (size_t i = 0; i < elements.size(); ++i) {
      setValue(elements[i], unpack_node->outputs()[i]);
    }
  } else if (isCustomClass(v)) {
    auto capsule = v.toObject()->getAttr("capsule");
    env_stack.back()[capsule] = value;
  } else if (v.isFuture() || v.isObject()) {
    env_stack.back()[v] = value;
  } else if (v.isGenericDict()) {
    auto dict = v.toGenericDict();
    TypePtr key_type = dict.keyType();
    TypePtr value_type = dict.valueType();
    for (const auto& entry : dict) {
      auto static_key = graph->insertConstant(entry.key());
      auto static_value = graph->insert(aten::__getitem__, {value, static_key});
      setValue(entry.value(), static_value);
    }
  } else {
    std::ostringstream os;
    os << "Tracer cannot set value trace for type " << v.tagKind() << ". "
       << "Supported types are tensor, tensor list, and tuple of tensors.";
    throw std::runtime_error(os.str());
  }
}

void addInputs(Node* n, const char* name, int64_t value) {
  using ArgumentStash = jit::tracer::ArgumentStash;
  if (ArgumentStash::hasValue(name)) {
    Value* v = ArgumentStash::popValue(name);
    n->addInput(v);
  } else {
    detail::genericAddInput(n, value);
  }
}

void addInputs(Node* n, const char* name, c10::optional<int64_t> value) {
  using ArgumentStash = jit::tracer::ArgumentStash;
  if (ArgumentStash::hasValue(name)) {
    Value* v = ArgumentStash::popValue(name);
    n->addInput(v);
  } else if (value) {
    detail::genericAddInput(n, *value);
  } else {
    Graph* g = n->owningGraph();
    Value* none = g->insertNode(g->createNone())->output();
    n->addInput(none);
  }
}
void addInputs(Node* n, const char* name, bool value) {
  detail::genericAddInput(n, value);
}
void addInputs(Node* n, const char* name, const c10::optional<bool>& value) {
  detail::genericAddOptionalInput(n, name, value);
}
void addInputs(Node* n, const char* name, double value) {
  detail::genericAddInput(n, value);
}
void addInputs(Node* n, const char* name, const c10::optional<double>& value) {
  detail::genericAddOptionalInput(n, name, value);
}
void addInputs(Node* n, const char* name, const at::Scalar& value) {
  using ArgumentStash = jit::tracer::ArgumentStash;
  if (ArgumentStash::hasValue(name)) {
    Value* v = ArgumentStash::popValue(name);
    n->addInput(v);
  } else {
    detail::genericAddInput(n, value);
  }
}
void addInputs(
    Node* n,
    const char* name,
    const c10::optional<at::Scalar>& value) {
  detail::genericAddOptionalInput(n, name, value);
}
void addInputs(Node* n, const char* name, const std::string& value) {
  detail::genericAddInput(n, value);
}
void addInputs(
    Node* n,
    const char* name,
    const c10::optional<std::string>& value) {
  detail::genericAddOptionalInput(n, name, value);
}
void addInputs(Node* n, const char* name, const at::Tensor& value) {
  n->addInput(getValueTrace(value));
}
void addInputs(
    Node* n,
    const char* name,
    const c10::optional<at::Tensor>& value) {
  detail::genericAddOptionalInput(n, name, value);
}
void addInputs(
    Node* n,
    const char* name,
    const c10::optional<at::Generator>& value) {
  if (value.has_value() && value->defined()) {
    detail::badArgType(*value);
  }
  Graph* g = n->owningGraph();
  Value* undef_gen = g->insertNode(g->createNone())->output();
  n->addInput(undef_gen);
}
void addInputs(Node* n, const char* name, at::Device value) {
  detail::genericAddInput(n, value);
}
void addInputs(Node* n, const char* name, c10::Stream stream) {
  detail::genericAddInput(n, static_cast<int64_t>(stream.pack()));
}
void addInputs(Node* n, const char* name, at::Layout value) {
  detail::genericAddInput(n, static_cast<int64_t>(value));
}
void addInputs(Node* n, const char* name, at::ScalarType value) {
  detail::genericAddInput(n, static_cast<int64_t>(value));
}
void addInputs(Node* n, const char* name, at::MemoryFormat value) {
  detail::genericAddInput(n, static_cast<int64_t>(value));
}
void addInputs(
    Node* n,
    const char* name,
    const c10::optional<at::MemoryFormat>& value) {
  detail::genericAddOptionalInput(n, name, value);
}
void addInputs(
    Node* n,
    const char* name,
    const c10::optional<at::Layout>& value) {
  detail::genericAddOptionalInput(n, name, value);
}
void addInputs(
    Node* n,
    const char* name,
    const c10::optional<at::Device>& value) {
  detail::genericAddOptionalInput(n, name, value);
}
void addInputs(
    Node* n,
    const char* name,
    c10::optional<at::DimnameList> value) {
  TORCH_CHECK(false, "NYI: Named tensors are not supported with the tracer");
}
void addInputs(
    Node* n,
    const char* name,
    const c10::optional<at::ScalarType>& value) {
  detail::genericAddOptionalInput(n, name, value);
}

void addInputs(
    Node* n,
    const char* name,
    at::TensorList value,
    bool allow_undefined) {
  Graph* g = n->owningGraph();
  Node* list_node = nullptr;
  if (allow_undefined) {
    // if allow undefined, we create a list of optional tensors
    list_node = g->insertNode(
        g->createList(OptionalType::ofTensor(), fmap(value, getValueTrace)));
  } else {
    list_node = g->insertNode(
        g->createList(TensorType::get(), fmap(value, getValueTrace)));
  }
  n->addInput(list_node->output());
}
TORCH_API void addInputs(
    Node* n,
    const char* name,
    const List<c10::optional<at::Tensor>>& value) {
  Graph* g = n->owningGraph();
  Node* list_node = nullptr;
  list_node = g->insertNode(g->createList(
      OptionalType::ofTensor(), fmap(value, getOptTensorValueTrace)));
  n->addInput(list_node->output());
}

void addInputs(
    Node* n,
    const char* name,
    ArrayRef<c10::intrusive_ptr<c10::ivalue::Object>> value,
    const ClassTypePtr& class_type) {
  Graph* g = n->owningGraph();
  Node* list_node =
      g->insertNode(g->createList(class_type, fmap(value, getValueTrace)));
  n->addInput(list_node->output());
}

void addInputs(
    Node* n,
    const char* name,
    c10::optional<caffe2::TypeMeta> opt_dtype) {
  if (opt_dtype.has_value()) {
    return addInputs(n, name, at::typeMetaToScalarType(*opt_dtype));
  } else {
    Graph* g = n->owningGraph();
    Value* none = g->insertNode(g->createNone())->output();
    n->addInput(none);
  }
}

void addInputs(Node* n, const char* name, at::IntArrayRef value) {
  using ArgumentStash = jit::tracer::ArgumentStash;
  std::vector<Value*> info = ArgumentStash::hasIntArrayRef(name)
      ? ArgumentStash::popIntArrayRef(name)
      : ArgumentStash::IntArrayRefTrace(value.size());

  auto& g = getTracingState()->graph;
  for (size_t i = 0; i < info.size(); ++i) {
    if (info[i] != nullptr)
      continue;
    info[i] = g->insertConstant(value[i]);
    recordSourceLocation(info[i]->node());
  }
  for (jit::Value* v : info) {
    if (*v->type() != *jit::IntType::get()) {
      throw std::runtime_error(
          "Type mismatch in setposattr for IntArrayRef. Check that your program "
          "is valid without tracing, and please file a bug report if it is.");
    }
  }
  n->addInput(
      g->insertNode(g->createList(jit::IntType::get(), info))->output());
}

void addInputs(
    Node* n,
    const char* name,
    const c10::optional<at::IntArrayRef>& opt_value) {
  detail::genericAddOptionalInput(n, name, opt_value);
}

void addInputs(Node* n, const char* name, ArrayRef<double> value) {
  std::vector<Value*> info;
  auto& g = getTracingState()->graph;
  for (double elt : value) {
    info.push_back(g->insertConstant(elt));
    recordSourceLocation(info.back()->node());
  }
  n->addInput(
      g->insertNode(g->createList(jit::FloatType::get(), info))->output());
}

void addInputs(
    Node* n,
    const char* name,
    const c10::optional<c10::ArrayRef<double>>& opt_value) {
  detail::genericAddOptionalInput(n, name, opt_value);
}

void addInputs(
    Node* n,
    const char* name,
    const c10::intrusive_ptr<c10::ivalue::Object>& obj) {
  Value* v = getValueTrace(obj);
  n->addInput(v);
}

void addOutput(Node* node, const at::Tensor& output) {
  setOutput(node->addOutput(), output);
}

void setOutput(Value* value, const at::Tensor& output) {
  if (output.defined()) {
    value->inferTypeFrom(output);
    setValueTrace(output, value);
  }
}

void addOutput(Node* node, const std::vector<at::Tensor>& outputs) {
  Value* value = node->addOutput()->setType(ListType::ofTensors());
  Graph* graph = node->owningGraph();
  Node* unpack_node = graph->insertNode(
      graph->create(prim::ListUnpack, {value}, outputs.size()));
  for (size_t i = 0; i < outputs.size(); ++i) {
    Value* output_val = unpack_node->outputs()[i];
    output_val->inferTypeFrom(outputs[i]);
    setValueTrace(outputs[i], output_val);
  }
}

void addOutput(Node* node, const c10::List<at::Tensor>& outputs) {
  return addOutput(node, outputs.vec());
}

void addOutput(
    Node* node,
    const c10::intrusive_ptr<c10::ivalue::Object>& output) {
  Value* output_val = node->addOutput();
  output_val->inferTypeFrom(output);
  setValueTrace(output, output_val);
}

const std::shared_ptr<TracingState>& getTracingState() {
  return detail::tracing_state;
}

void setTracingState(std::shared_ptr<TracingState> state) {
  at::tracer::impl::set_dispatch_enabled(state != nullptr);
  detail::tracing_state = std::move(state);
}

TracingState::TracingState() : graph(new Graph()), env_stack{Frame()} {}

TracingState::~TracingState() = default;

autograd::Variable getSizeOf(const autograd::Variable& var, int64_t dim) {
  auto& tracing_state = getTracingState();
  auto& graph = tracing_state->graph;

  Variable size_var;
  {
    // Make sure this scalar to tensor isn't traced!
<<<<<<< HEAD
    at::AutoDispatchBelowAutograd guard;
=======
    at::AutoDispatchBelowADInplaceOrView guard;
>>>>>>> 8be5b1ca
    size_var = scalar_to_tensor(at::Scalar(var.size(dim)));
  }
  auto* value = getValueTrace(var);
  auto dim_val = graph->insertConstant(dim);
  recordSourceLocation(dim_val->node());
  auto* node = graph->insertNode(graph->create(aten::size, {value, dim_val}));
  recordSourceLocation(node);
  node->output()->setType(jit::IntType::get());

  auto ten =
      graph->insertNode(graph->createNumToTensor(node->output()))->output();
  setValueTrace(size_var, ten);
  return size_var;
}

void ensureUniqueIfOutOfPlaced(const char* name, const at::Tensor& tensor) {
  auto& state = getTracingState();
  if (state && state->force_outplace == false) {
    // If we're not converting in-place ops to out-of-place, this check is
    // unnecessary
    return;
  }
  auto aliases = tensor.storage().use_count();
  if (isTracing() && aliases > 1) {
    std::stringstream ss;
    ss << "There are " << aliases
       << " live references to the data region being modified when tracing in-place operator "
       << name
       << ". This might cause the trace to be incorrect, because all other views "
       << "that also reference this data will not reflect this change in the trace! "
       << "On the other hand, if all other views use the same memory chunk, but are disjoint (e.g. "
       << "are outputs of torch.split), this might still be safe.";
    warn(ss.str().c_str());
  }
}
void ensureUniqueIfOutOfPlaced(
    const char* name,
    const c10::optional<at::Tensor>& tensor) {
  ensureUniqueIfOutOfPlaced(name, tensor.has_value() ? *tensor : at::Tensor());
}

////////////////////////////////////////////////////////////////////////////////
// Argument stash
////////////////////////////////////////////////////////////////////////////////
// NOLINTNEXTLINE(cppcoreguidelines-avoid-non-const-global-variables)
thread_local ArgumentStash ArgumentStash::stash;

void ArgumentStash::stashIntArrayRefElem(
    const std::string& arg_name,
    size_t size,
    size_t idx,
    const Variable& var) {
  // TODO: check type?
  if (!isTracing())
    return;
  auto& list_trace = stash.intlists.emplace(arg_name, size).first->second;
  AT_ASSERT(size == list_trace.size());
  AT_ASSERT(idx < list_trace.size());
  AT_ASSERT(list_trace[idx] == nullptr);

  Value* ten = getValueTrace(var);
  auto& g = *ten->owningGraph();
  WithInsertPoint guard(ten->node()->next());
  auto prim = g.insert(aten::Int, {ten});
  list_trace[idx] = prim;
}

void ArgumentStash::stashValue(
    const std::string& arg_name,
    size_t idx,
    const Variable& var,
    const TypePtr& type) {
  if (!isTracing())
    return;

  Value* ten = getValueTrace(var);
  WithInsertPoint guard(ten->node()->next());
  auto& g = *ten->owningGraph();

  if (type == IntType::get()) {
    ten = g.insert(aten::Int, {ten});
  } else if (type == FloatType::get()) {
    ten = g.insert(aten::Float, {ten});
  } else if (type == NumberType::get()) {
    ten = g.insert(aten::ScalarImplicit, {ten});
  }

  stash.values.emplace(arg_name, ten);
}

////////////////////////////////////////////////////////////////////////////////
// Stack trace recording
////////////////////////////////////////////////////////////////////////////////
// no python present so we just do not record source information
void defaultRecordSourceLocation(Node* n) {}
// NOLINTNEXTLINE(cppcoreguidelines-avoid-non-const-global-variables)
std::atomic<decltype(&defaultRecordSourceLocation)> record_source_location(
    defaultRecordSourceLocation);
void recordSourceLocation(Node* n) {
  return record_source_location.load()(n);
}
void setRecordSourceLocation(void (*v)(Node*)) {
  record_source_location.store(v);
}

std::vector<StackEntry> defaultPythonCallstack() {
  return std::vector<StackEntry>();
}
// NOLINTNEXTLINE(cppcoreguidelines-avoid-non-const-global-variables)
std::atomic<decltype(&defaultPythonCallstack)> python_callstack_fn(
    defaultPythonCallstack);
std::vector<StackEntry> pythonCallstack() {
  return python_callstack_fn.load()();
}
void setPythonCallstack(std::vector<StackEntry> (*v)()) {
  python_callstack_fn.store(v);
}

void defaultWarn(const std::string& str) {
  TORCH_WARN(str);
}
// NOLINTNEXTLINE(cppcoreguidelines-avoid-non-const-global-variables)
std::atomic<warn_fn_type> warn_callback{defaultWarn};

// NOLINTNEXTLINE(cppcoreguidelines-avoid-non-const-global-variables)
const char* WARN_PYTHON_DATAFLOW =
    " might cause the trace to be incorrect. We can't record the data flow of "
    "Python values, so this value will be treated as a constant in the future. "
    "This means that the trace might not generalize to other inputs!";
// NOLINTNEXTLINE(cppcoreguidelines-avoid-non-const-global-variables)
const char* WARN_CONSTRUCTOR =
    " results are registered as constants in the trace. You can safely ignore this "
    "warning if you use this function to create tensors out of constant variables "
    "that would be the same every time you call this function. In any other case, "
    "this might cause the trace to be incorrect.";
// NOLINTNEXTLINE(cppcoreguidelines-avoid-non-const-global-variables)
const char* WARN_RESIZE =
    " can't be represented in the JIT at the moment, so we won't connect any uses of "
    "this value with its current trace. If you happen to use it again, it will show "
    "up as a constant in the graph.";
// NOLINTNEXTLINE(cppcoreguidelines-avoid-non-const-global-variables)
const char* STRICT_TRACER_MSG =
    " might cause the trace to be incorrect, this is only valid if the container "
    "structure does not change based on the module's inputs. Consider using a constant "
    "container instead (e.g. for `list`, use a `tuple` instead. for `dict`, use a "
    "`NamedTuple` instead). If you absolutely need this and know the side effects, pass "
    "strict=False to trace() to allow this behavior.";
// XXX: _kind can be a nullptr
void _do_warn(const char* _reason, const char* _kind) {
  std::string reason{_reason};
  std::string kind{_kind ? _kind : ""};
  std::ostringstream s;
  s << reason << kind;
  warn_callback.load()(s.str());
}

void setWarn(warn_fn_type fn) {
  warn_callback.store(fn);
}
} // namespace tracer
} // namespace jit
} // namespace torch

TORCH_LIBRARY_IMPL(_, Tracer, m) {
  // TODO: register fallback kernel with tracing function from
  // `torch/csrc/jit/runtime/register_c10_ops.cpp`.
  m.fallback(torch::CppFunction::makeFallthrough());
}<|MERGE_RESOLUTION|>--- conflicted
+++ resolved
@@ -869,11 +869,7 @@
   Variable size_var;
   {
     // Make sure this scalar to tensor isn't traced!
-<<<<<<< HEAD
-    at::AutoDispatchBelowAutograd guard;
-=======
     at::AutoDispatchBelowADInplaceOrView guard;
->>>>>>> 8be5b1ca
     size_var = scalar_to_tensor(at::Scalar(var.size(dim)));
   }
   auto* value = getValueTrace(var);
