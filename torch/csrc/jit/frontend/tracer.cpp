--- conflicted
+++ resolved
@@ -270,11 +270,7 @@
                 [&](const IValue& ival) { return getOutput(ival, i); })))
         ->output();
   } else if (iv.isTuple()) {
-<<<<<<< HEAD
-    auto tuple = iv.toTupleRef().elements();
-=======
-    const auto& tuple = iv.toTuple()->elements();
->>>>>>> 4bb3aeba
+    const auto& tuple = iv.toTupleRef().elements();
     auto tuple_node = graph->createTuple(
         fmap(tuple, [&](const IValue& ival) { return getOutput(ival, i); }));
     graph->insertNode(tuple_node);
