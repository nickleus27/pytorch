--- conflicted
+++ resolved
@@ -1111,7 +1111,8 @@
         self.assertEqual(Y_fp32, Y_fp32_ref,
                          message="torch.ops.quantized.linear_dynamic (fbgemm) results are off")
 
-<<<<<<< HEAD
+    """Tests the correctness of the legacy dynamic quantized linear op."""
+    @no_deadline
     @given(
         batch_size=st.integers(1, 4),
         input_channels=st.integers(16, 32),
@@ -1186,14 +1187,6 @@
         self.assertEqual(Y_fp32, Y_fp32_ref,
                          message="torch.ops.quantized.fbgemm_linear_dynamic results are off")
 
-
-@unittest.skipIf(
-    not torch.fbgemm_is_cpu_supported(),
-    " Quantized operations require FBGEMM. FBGEMM is only optimized for CPUs"
-    " with instruction set support avx2 or newer.",
-)
-=======
->>>>>>> 26435cc0
 class TestQuantizedLinear(unittest.TestCase):
     """Tests the correctness of the quantized linear and linear_relu op."""
     @no_deadline
