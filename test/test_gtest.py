import subprocess
import time
import os
import sys
from pathlib import Path
<<<<<<< HEAD
from typing import Optional, Dict
=======
from typing import List, Any
>>>>>>> 4acebb3a
from torch.testing._internal.common_utils import (
    TestCase,
    run_tests,
    TEST_SAVE_XML,
    IS_WINDOWS,
    IS_MACOS,
)

REPO_ROOT = Path(__file__).resolve().parent.parent
TEST_BINARY_DIR = REPO_ROOT / "build" / "bin"
if IS_WINDOWS:
    TEST_BINARY_DIR = REPO_ROOT / "build" / "torch" / "bin"
elif IS_MACOS:
    TEST_BINARY_DIR = REPO_ROOT.parent / "cpp-build" / "bin"
BUILD_ENVIRONMENT = os.getenv("BUILD_ENVIRONMENT", "")

# This is a temporary list of tests that use this framework rather than get run
# as regular binaries.
# TODO: Once all the C++ tests have been migrated to this wrapper, we can delete
# this list
ALLOWLISTED_TEST = {
    "test_jit",
    "test_api",
    "test_tensorexpr",
    "test_mobile_nnc",
}


<<<<<<< HEAD
def run_binary(
    binary: Path,
    test_name: str,
    filter: Optional[str] = None,
    env: Optional[Dict[str, str]] = None,
):
=======
def run_cmd(cmd: List[str]) -> Any:
    print(f"[gtest runner] {' '.join(cmd)}")
    proc = subprocess.run(cmd)
    if proc.returncode != 0:
        raise RuntimeError(f"Command '{cmd}' failed")
    return proc


def run_binary(binary: Path, test_name: str, extra_flags: List[str] = None):
>>>>>>> 4acebb3a
    cmd = [str(binary)]

    if TEST_SAVE_XML is not None:
        # Suffix copied from XMLTestRunner.__init__
        suffix = time.strftime("%Y%m%d%H%M%S")

        xml_path = (
            Path(TEST_SAVE_XML) / "test.test_gtest" / f"TEST-{test_name}-{suffix}.xml"
        )
        cmd += [f"--gtest_output=xml:{xml_path}"]
<<<<<<< HEAD

    if filter is not None:
        cmd += [f"--gtest_filter={filter}"]

    print(f"[gtest runner] {' '.join(cmd)}")
    proc = subprocess.run(cmd, env=env)
    if proc.returncode != 0:
        raise RuntimeError(f"C++ test '{binary.name}' failed ({binary})")
=======
    cmd += extra_flags

    run_cmd(cmd)
>>>>>>> 4acebb3a


class GTest(TestCase):
    """
    This class has methods added to it below for each C++ test in
    build/bin/*test*. Wrapping tests in Python makes it easier to ensure we are
    running tests in a consistent way and have the C++ tests participate in
    sharding. This is mostly meant to be used in CI, for local development
    run the binaries directly.

    To add a custom test that does more than just run the test binary, add a
    method to this class named the same as the test binary (or test_<name> if
    the binary's name doesn't start with 'test_')
    """

    def test_jit(self, binary: Path, test_name: str):
        setup_path = REPO_ROOT / "test" / "cpp" / "jit" / "tests_setup.py"

        run_cmd([sys.executable, str(setup_path), "setup"])
        if "cuda" in BUILD_ENVIRONMENT:
            run_binary(binary, test_name)
        else:
<<<<<<< HEAD
            run_binary(binary, test_name, filter="-*CUDA")

    def test_api(self, binary: Path, test_name: str):
        env = os.environ.copy()
        env["OMP_NUM_THREADS"] = "2"
        env["TORCH_CPP_TEST_MNIST_PATH"] = "test/cpp/api/mnist"
        run_binary(binary, test_name, filter="-IMethodTest.*", env=env)
=======
            run_binary(binary, test_name, extra_flags=["--gtest_filter=-*CUDA"])
        run_cmd([sys.executable, str(setup_path), "shutdown"])
>>>>>>> 4acebb3a


def generate_test_case(existing_case, binary: Path, test_name: str):
    if existing_case is None:

        def test_case(self):
            run_binary(binary, test_name)

    else:

        def test_case(self):
            existing_case(self, binary, test_name)

    return test_case


if __name__ == "__main__":
    if not TEST_BINARY_DIR.exists():
        print(
            f"{TEST_BINARY_DIR} does not exist, this test "
            "must run from a PyTorch checkout"
        )
        exit(1)

    for binary in TEST_BINARY_DIR.glob("*test*"):
        # If the test already has a properly formatted name, don't prepend a
        # redundant 'test_'
        if binary.name.startswith("test_"):
            test_name = binary.name
        else:
            test_name = f"test_{binary.name}"

        if test_name not in ALLOWLISTED_TEST:
            continue

        maybe_existing_case = generate_test_case(
            getattr(GTest, test_name, None), binary, test_name
        )
        setattr(
            GTest,
            test_name,
            maybe_existing_case,
        )

    # Don't 'save_xml' since gtest does that for us and we don't want to
    # duplicate it for these test cases
    run_tests(save_xml=False)<|MERGE_RESOLUTION|>--- conflicted
+++ resolved
@@ -3,11 +3,7 @@
 import os
 import sys
 from pathlib import Path
-<<<<<<< HEAD
-from typing import Optional, Dict
-=======
-from typing import List, Any
->>>>>>> 4acebb3a
+from typing import List, Any, Optional, Dict
 from torch.testing._internal.common_utils import (
     TestCase,
     run_tests,
@@ -36,24 +32,20 @@
 }
 
 
-<<<<<<< HEAD
+def run_cmd(cmd: List[str], env: Optional[Dict[str, str]] = None) -> Any:
+    print(f"[gtest runner] {' '.join(cmd)}")
+    proc = subprocess.run(cmd, env=env)
+    if proc.returncode != 0:
+        raise RuntimeError(f"Command '{cmd}' failed")
+    return proc
+
+
 def run_binary(
     binary: Path,
     test_name: str,
     filter: Optional[str] = None,
     env: Optional[Dict[str, str]] = None,
 ):
-=======
-def run_cmd(cmd: List[str]) -> Any:
-    print(f"[gtest runner] {' '.join(cmd)}")
-    proc = subprocess.run(cmd)
-    if proc.returncode != 0:
-        raise RuntimeError(f"Command '{cmd}' failed")
-    return proc
-
-
-def run_binary(binary: Path, test_name: str, extra_flags: List[str] = None):
->>>>>>> 4acebb3a
     cmd = [str(binary)]
 
     if TEST_SAVE_XML is not None:
@@ -64,20 +56,11 @@
             Path(TEST_SAVE_XML) / "test.test_gtest" / f"TEST-{test_name}-{suffix}.xml"
         )
         cmd += [f"--gtest_output=xml:{xml_path}"]
-<<<<<<< HEAD
 
     if filter is not None:
         cmd += [f"--gtest_filter={filter}"]
 
-    print(f"[gtest runner] {' '.join(cmd)}")
-    proc = subprocess.run(cmd, env=env)
-    if proc.returncode != 0:
-        raise RuntimeError(f"C++ test '{binary.name}' failed ({binary})")
-=======
-    cmd += extra_flags
-
-    run_cmd(cmd)
->>>>>>> 4acebb3a
+    run_cmd(cmd, env=env)
 
 
 class GTest(TestCase):
@@ -100,18 +83,14 @@
         if "cuda" in BUILD_ENVIRONMENT:
             run_binary(binary, test_name)
         else:
-<<<<<<< HEAD
             run_binary(binary, test_name, filter="-*CUDA")
+        run_cmd([sys.executable, str(setup_path), "shutdown"])
 
     def test_api(self, binary: Path, test_name: str):
         env = os.environ.copy()
         env["OMP_NUM_THREADS"] = "2"
         env["TORCH_CPP_TEST_MNIST_PATH"] = "test/cpp/api/mnist"
         run_binary(binary, test_name, filter="-IMethodTest.*", env=env)
-=======
-            run_binary(binary, test_name, extra_flags=["--gtest_filter=-*CUDA"])
-        run_cmd([sys.executable, str(setup_path), "shutdown"])
->>>>>>> 4acebb3a
 
 
 def generate_test_case(existing_case, binary: Path, test_name: str):
