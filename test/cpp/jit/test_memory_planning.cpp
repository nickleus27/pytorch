#include <gtest/gtest.h>

#include <iostream>

#include <ATen/ATen.h>
#include <ATen/core/interned_strings.h>
#include <ATen/core/ivalue.h>
#include <torch/csrc/jit/passes/memory_planning.h>
#include <torch/csrc/jit/passes/tensorexpr_fuser.h>
#include <torch/csrc/jit/runtime/profiling_graph_executor_impl.h>
#include <torch/csrc/jit/runtime/profiling_record.h>

#include <test/cpp/jit/test_utils.h>

namespace torch {
namespace jit {

std::shared_ptr<Graph> build_small() {
  const auto graph_string = R"IR(
    graph(%0 : Tensor,
          %1 : Tensor,
          %2 : Tensor,
          %3 : Tensor):
      %4 : Tensor = aten::mm(%0, %1)
      %5 : Tensor = aten::mm(%2, %3)
      %6 : int = prim::Constant[value=1]()
      %7 : Tensor = aten::add(%4, %5, %6)
      return (%7))IR";
  auto g = std::make_shared<Graph>();
  torch::jit::parseIR(graph_string, g.get());
  g->lint();

  return g;
}

struct StorageAttrs {
  int64_t total_size;
  DeviceType device_type;
};

struct AllocAttrs {
  int64_t size;
  int64_t offset;
  std::vector<int64_t> sizes;
  std::vector<int64_t> strides;
  DeviceType device_type;
  at::ScalarType dtype;
};

struct PreAllocAttrs {
  int64_t size;
  int64_t offset;
  DeviceType device_type;
};

void checkAllocNodes(
    Graph& graph,
    StorageAttrs expected_storage,
    std::vector<AllocAttrs> expected_allocs,
    std::vector<std::string> expected_successors) {
  int64_t total_size;
  DeviceType device_type;

  int64_t size;
  int64_t offset;
  std::vector<int64_t> strides = {};
  std::vector<int64_t> sizes = {};
  at::ScalarType dtype;

  std::stringstream ss;
  graph.print(ss, false);
  std::unordered_set<const Node*> storage_node_uses;

  auto i = 0;
  for (const auto& node : graph.nodes()) {
    if (node->kind() == prim::AllocateStorage) {
      total_size = node->i(attr::total_size);
      device_type = static_cast<DeviceType>(node->i(attr::device));
      ASSERT_TRUE(
          total_size == expected_storage.total_size &&
          device_type == expected_storage.device_type && node->hasUses())
          << ss.str() << "\n";
      ASSERT_TRUE(node->output()->uses().size() == expected_allocs.size());
      for (auto& use : node->output()->uses()) {
        storage_node_uses.insert(use.user);
      }
      storage_node_uses.size();
    } else if (node->kind() == prim::AllocateTensor) {
      size = node->i(attr::size);
      offset = node->i(attr::offset);
      strides = node->is(attr::stride);
      sizes = node->is(attr::sizes);
      device_type = static_cast<DeviceType>(node->i(attr::device));
      dtype = static_cast<at::ScalarType>(node->i(attr::dtype));
      auto successor = node->next()->getOperator().schema().name();
      ASSERT_TRUE(
          storage_node_uses.count(node) > 0 &&
          size == expected_allocs[i].size &&
          offset == expected_allocs[i].offset &&
          sizes == expected_allocs[i].sizes &&
          strides == expected_allocs[i].strides &&
          device_type == expected_allocs[i].device_type &&
          dtype == expected_allocs[i].dtype &&
          successor == expected_successors[i] &&
          node->output()->uses().size() == 1 &&
          node->output()->uses().front().user == node->next())
          << "i: " << i << "\n"
          << size << ((size == expected_allocs[i].size) ? "==" : "!=")
          << expected_allocs[i].size << "\n"
          << offset << ((offset == expected_allocs[i].offset) ? "==" : "!=")
          << expected_allocs[i].offset << "\n"
          << sizes << ((sizes == expected_allocs[i].sizes) ? "==" : "!=")
          << expected_allocs[i].sizes << "\n"
          << strides << ((strides == expected_allocs[i].strides) ? "==" : "!=")
          << expected_allocs[i].strides << "\n"
          << device_type
          << ((device_type == expected_allocs[i].device_type) ? "==" : "!=")
          << expected_allocs[i].device_type << "\n"
          << dtype << ((dtype == expected_allocs[i].dtype) ? "==" : "!=")
          << expected_allocs[i].dtype << "\n"
          << successor << ((successor == expected_successors[i]) ? "==" : "!=")
          << expected_successors[i] << "\n"
          << ss.str() << "\n";
      i++;
    }
  }

  ASSERT_TRUE(i == (expected_allocs.size()))
      << "i: " << i << ", "
      << "expected_allocs.size() " << expected_allocs.size() << "\n"
      << ss.str() << "\n";
}

void checkPreAllocNodes(
    Graph& graph,
    StorageAttrs expected_storage,
    std::vector<PreAllocAttrs> expected_allocs,
    std::vector<std::string> expected_successors) {
  int64_t total_size;
  DeviceType device_type;

  int64_t size;
  int64_t offset;

  std::stringstream ss;
  graph.print(ss, false);

  auto i = 0;
  std::unordered_set<const Node*> storage_node_uses;
  std::unordered_set<const Value*> pre_alloc_outps;
  Node* collect_node = nullptr;

  for (const auto& node : graph.nodes()) {
    if (node->kind() == prim::AllocateStorage) {
      total_size = node->i(attr::total_size);
      device_type = static_cast<DeviceType>(node->i(attr::device));
      ASSERT_TRUE(
          total_size == expected_storage.total_size &&
          device_type == expected_storage.device_type && node->hasUses())
          << ss.str() << "\n";
      ASSERT_TRUE(node->output()->uses().size() == expected_allocs.size());
      for (auto& use : node->output()->uses()) {
        storage_node_uses.insert(use.user);
      }
      storage_node_uses.size();
    } else if (node->kind() == prim::PreAllocateTensor) {
      size = node->i(attr::size);
      offset = node->i(attr::offset);
      device_type = static_cast<DeviceType>(node->i(attr::device));
      auto successor = node->next()->getOperator().schema().name();
      ASSERT_TRUE(
          storage_node_uses.count(node) > 0 &&
          size == expected_allocs[i].size &&
          offset == expected_allocs[i].offset &&
          device_type == expected_allocs[i].device_type &&
          successor == expected_successors[i])
          << "i: " << i << "\n"
          << size << ((size == expected_allocs[i].size) ? "==" : "!=")
          << expected_allocs[i].size << "\n"
          << offset << ((offset == expected_allocs[i].offset) ? "==" : "!=")
          << expected_allocs[i].offset << "\n"
          << device_type
          << ((device_type == expected_allocs[i].device_type) ? "==" : "!=")
          << expected_allocs[i].device_type << "\n"
          << successor << ((successor == expected_successors[i]) ? "==" : "!=")
          << expected_successors[i] << "\n"
          << ss.str() << "\n";
      pre_alloc_outps.insert(node->output());
      i++;
    } else if (
        node->kind() == prim::Constant && node->hasAttribute(attr::name) &&
        node->s(attr::name) == "CollectAllocatedTensors") {
      collect_node = node;
    }
  }

  ASSERT_TRUE(i == (expected_allocs.size()))
      << "i: " << i << ", "
      << "expected_allocs.size() " << expected_allocs.size() << "\n"
      << ss.str() << "\n";

  ASSERT_TRUE(collect_node != nullptr) << ss.str() << "\n";
  ASSERT_TRUE(

      collect_node->inputs().size() == pre_alloc_outps.size())
      << collect_node->inputs().size() << ", " << pre_alloc_outps.size() << "\n"
      << ss.str() << "\n";
  for (const auto& outp : pre_alloc_outps) {
    ASSERT_TRUE(
        outp->uses().size() == 1 && outp->uses().front().user == collect_node);
  }
}

TEST(MemoryPlannerTest, SmallNaive) {
  // setup inputs
  auto in1 = at::randn({10, 10}, at::kCPU);
  auto in2 = at::randn({10, 10}, at::kCPU);
  auto in3 = at::randn({10, 10}, at::kCPU);
  auto in4 = at::randn({10, 10}, at::kCPU);
  auto stack = createStack({in1, in2, in3, in4});

  auto g = build_small();
  // run once to type info
  auto pr = jit::ProfilingRecord::instrumentGraph(g);
  auto graph = pr->profiled_graph_;
  Code cd(graph, "small");
  InterpreterState is{cd};
  is.run(stack);

  // plan
  ProfilingRecord::removeProfileCounter(graph->block());
  jit::RemoveProfileNodesAndSpecializeTypes(graph);

  StorageAttrs expected_storage = {896, DeviceType::CPU};
  std::vector<AllocAttrs> expected_allocs = {
      {448, 0, {10, 10}, {10, 1}, DeviceType::CPU, at::ScalarType::Float},
      {448, 448, {10, 10}, {10, 1}, DeviceType::CPU, at::ScalarType::Float},
  };
  std::vector<std::string> expected_successors = {"aten::mm", "aten::mm"};
  auto graph_copy = graph->copy();
  jit::planMemory(graph_copy, Strategy::NAIVE);
  checkAllocNodes(
      *graph_copy, expected_storage, expected_allocs, expected_successors);
}

TEST(MemoryPlannerTest, SmallLinearScan) {
  // setup inputs
  auto in1 = at::randn({10, 10}, at::kCPU);
  auto in2 = at::randn({10, 10}, at::kCPU);
  auto in3 = at::randn({10, 10}, at::kCPU);
  auto in4 = at::randn({10, 10}, at::kCPU);
  auto stack = createStack({in1, in2, in3, in4});

  auto g = build_small();
  // run once to type info
  auto pr = jit::ProfilingRecord::instrumentGraph(g);
  auto graph = pr->profiled_graph_;
  Code cd(graph, "small");
  InterpreterState is{cd};
  is.run(stack);

  // plan
  ProfilingRecord::removeProfileCounter(graph->block());
  jit::RemoveProfileNodesAndSpecializeTypes(graph);
  jit::planMemory(graph, Strategy::LINEAR_SCAN);

  StorageAttrs expected_storage = {896, DeviceType::CPU};
  std::vector<AllocAttrs> expected_allocs = {
      {448, 0, {10, 10}, {10, 1}, DeviceType::CPU, at::ScalarType::Float},
      {448, 448, {10, 10}, {10, 1}, DeviceType::CPU, at::ScalarType::Float},
  };
  std::vector<std::string> expected_successors = {"aten::mm", "aten::mm"};
  checkAllocNodes(
      *graph, expected_storage, expected_allocs, expected_successors);
}

std::vector<at::Tensor> buildLSTMInputTensors(
    int batch_size = 1,
    int input_size = 32) {
  int hidden_size = 2 * input_size;

  auto input = at::randn({batch_size, input_size}, at::kCPU);
  auto hx = at::randn({batch_size, hidden_size}, at::kCPU);
  auto cx = at::randn({batch_size, hidden_size}, at::kCPU);
  auto w_ih = at::randn({4 * hidden_size, input_size}, at::kCPU).t();
  auto w_hh = at::randn({4 * hidden_size, hidden_size}, at::kCPU).t();

  return {input, hx, cx, w_ih, w_hh};
}

std::pair<std::shared_ptr<Graph>, Stack> buildLSTMWithStack() {
  // setup inputs
  auto vals = buildLSTMInputTensors();
  auto stack = createStack(std::move(vals));
  auto g = build_lstm();
  return std::make_pair(g, stack);
}

TEST(MemoryPlannerTest, LSTMNaive) {
  // run once to type info
  std::shared_ptr<Graph> g;
  Stack stack;
  std::tie(g, stack) = buildLSTMWithStack();
  auto pr = jit::ProfilingRecord::instrumentGraph(g);
  auto graph = pr->profiled_graph_;
  Code cd(graph, "lstm");
  InterpreterState is{cd};
  is.run(stack);

  // plan
  ProfilingRecord::removeProfileCounter(graph->block());
  jit::RemoveProfileNodesAndSpecializeTypes(graph);
  jit::planMemory(graph, Strategy::NAIVE);

  StorageAttrs expected_storage = {4864, DeviceType::CPU};
  std::vector<AllocAttrs> expected_allocs = {
      {1024, 0, {1, 256}, {256, 1}, DeviceType::CPU, at::ScalarType::Float},
      {1024, 1024, {1, 256}, {256, 1}, DeviceType::CPU, at::ScalarType::Float},
      {1024, 2048, {1, 256}, {256, 1}, DeviceType::CPU, at::ScalarType::Float},
      {256, 3072, {1, 64}, {64, 1}, DeviceType::CPU, at::ScalarType::Float},
      {256, 3328, {1, 64}, {64, 1}, DeviceType::CPU, at::ScalarType::Float},
      {256, 3584, {1, 64}, {64, 1}, DeviceType::CPU, at::ScalarType::Float},
      {256, 3840, {1, 64}, {64, 1}, DeviceType::CPU, at::ScalarType::Float},
      {256, 4096, {1, 64}, {64, 1}, DeviceType::CPU, at::ScalarType::Float},
      {256, 4352, {1, 64}, {64, 1}, DeviceType::CPU, at::ScalarType::Float},
      {256, 4608, {1, 64}, {64, 1}, DeviceType::CPU, at::ScalarType::Float},
  };
  std::vector<std::string> expected_successors = {
      "aten::mm",
      "aten::mm",
      "aten::add",
      "aten::sigmoid",
      "aten::sigmoid",
      "aten::tanh",
      "aten::sigmoid",
      "aten::mul",
      "aten::mul",
      "aten::tanh"};
  checkAllocNodes(
      *graph, expected_storage, expected_allocs, expected_successors);
}

TEST(MemoryPlannerTest, LSTMLinearScan) {
  std::shared_ptr<Graph> g;
  Stack stack;
  std::tie(g, stack) = buildLSTMWithStack();
  // run once to type info
  auto pr = jit::ProfilingRecord::instrumentGraph(g);
  auto graph = pr->profiled_graph_;
  Code cd(graph, "lstm");
  InterpreterState is{cd};
  is.run(stack);

  // plan
  ProfilingRecord::removeProfileCounter(graph->block());
  jit::RemoveProfileNodesAndSpecializeTypes(graph);
  jit::planMemory(graph, Strategy::LINEAR_SCAN);

  StorageAttrs expected_storage = {3072, DeviceType::CPU};
  std::vector<AllocAttrs> expected_allocs = {
      {1024, 0, {1, 256}, {256, 1}, DeviceType::CPU, at::ScalarType::Float},
      {1024, 1024, {1, 256}, {256, 1}, DeviceType::CPU, at::ScalarType::Float},
      {1024, 2048, {1, 256}, {256, 1}, DeviceType::CPU, at::ScalarType::Float},
      {256, 0, {1, 64}, {64, 1}, DeviceType::CPU, at::ScalarType::Float},
      {256, 256, {1, 64}, {64, 1}, DeviceType::CPU, at::ScalarType::Float},
      {256, 512, {1, 64}, {64, 1}, DeviceType::CPU, at::ScalarType::Float},
      {256, 768, {1, 64}, {64, 1}, DeviceType::CPU, at::ScalarType::Float},
      {256, 1024, {1, 64}, {64, 1}, DeviceType::CPU, at::ScalarType::Float},
      {256, 768, {1, 64}, {64, 1}, DeviceType::CPU, at::ScalarType::Float},
      {256, 0, {1, 64}, {64, 1}, DeviceType::CPU, at::ScalarType::Float},
  };
  std::vector<std::string> expected_successors = {
      "aten::mm",
      "aten::mm",
      "aten::add",
      "aten::sigmoid",
      "aten::sigmoid",
      "aten::tanh",
      "aten::sigmoid",
      "aten::mul",
      "aten::mul",
      "aten::tanh"};
  checkAllocNodes(
      *graph, expected_storage, expected_allocs, expected_successors);
}

TEST(MemoryPlannerTest, LSTMGreedyBySizeWithSmallestGap) {
  std::shared_ptr<Graph> g;
  Stack stack;
  std::tie(g, stack) = buildLSTMWithStack();
  // run once to type info
  auto pr = jit::ProfilingRecord::instrumentGraph(g);
  auto graph = pr->profiled_graph_;
  Code cd(graph, "lstm");
  InterpreterState is{cd};
  is.run(stack);

  // plan
  ProfilingRecord::removeProfileCounter(graph->block());
  jit::RemoveProfileNodesAndSpecializeTypes(graph);
  jit::planMemory(graph, Strategy::GREEDY_BY_SIZE_WITH_SMALLEST_GAP);

  StorageAttrs expected_storage = {3072, DeviceType::CPU};
  std::vector<AllocAttrs> expected_allocs = {
      {1024, 0, {1, 256}, {256, 1}, DeviceType::CPU, at::ScalarType::Float},
      {1024, 1024, {1, 256}, {256, 1}, DeviceType::CPU, at::ScalarType::Float},
      {1024, 2048, {1, 256}, {256, 1}, DeviceType::CPU, at::ScalarType::Float},
      {256, 0, {1, 64}, {64, 1}, DeviceType::CPU, at::ScalarType::Float},
      {256, 256, {1, 64}, {64, 1}, DeviceType::CPU, at::ScalarType::Float},
      {256, 512, {1, 64}, {64, 1}, DeviceType::CPU, at::ScalarType::Float},
      {256, 768, {1, 64}, {64, 1}, DeviceType::CPU, at::ScalarType::Float},
      {256, 1024, {1, 64}, {64, 1}, DeviceType::CPU, at::ScalarType::Float},
      {256, 768, {1, 64}, {64, 1}, DeviceType::CPU, at::ScalarType::Float},
      {256, 0, {1, 64}, {64, 1}, DeviceType::CPU, at::ScalarType::Float},
  };
  std::vector<std::string> expected_successors = {
      "aten::mm",
      "aten::mm",
      "aten::add",
      "aten::sigmoid",
      "aten::sigmoid",
      "aten::tanh",
      "aten::sigmoid",
      "aten::mul",
      "aten::mul",
      "aten::tanh"};
  checkAllocNodes(
      *graph, expected_storage, expected_allocs, expected_successors);
}

TEST(MemoryPlannerTest, LSTMGreedyBySizeWithFirstGap) {
  std::shared_ptr<Graph> g;
  Stack stack;
  std::tie(g, stack) = buildLSTMWithStack();
  // run once to type info
  auto pr = jit::ProfilingRecord::instrumentGraph(g);
  auto graph = pr->profiled_graph_;
  Code cd(graph, "lstm");
  InterpreterState is{cd};
  is.run(stack);

  // plan
  ProfilingRecord::removeProfileCounter(graph->block());
  jit::RemoveProfileNodesAndSpecializeTypes(graph);
  jit::planMemory(graph, Strategy::GREEDY_BY_SIZE_WITH_FIRST_GAP);

  StorageAttrs expected_storage = {3072, DeviceType::CPU};
  std::vector<AllocAttrs> expected_allocs = {
      {1024, 0, {1, 256}, {256, 1}, DeviceType::CPU, at::ScalarType::Float},
      {1024, 1024, {1, 256}, {256, 1}, DeviceType::CPU, at::ScalarType::Float},
      {1024, 2048, {1, 256}, {256, 1}, DeviceType::CPU, at::ScalarType::Float},
      {256, 0, {1, 64}, {64, 1}, DeviceType::CPU, at::ScalarType::Float},
      {256, 256, {1, 64}, {64, 1}, DeviceType::CPU, at::ScalarType::Float},
      {256, 512, {1, 64}, {64, 1}, DeviceType::CPU, at::ScalarType::Float},
      {256, 768, {1, 64}, {64, 1}, DeviceType::CPU, at::ScalarType::Float},
      {256, 1024, {1, 64}, {64, 1}, DeviceType::CPU, at::ScalarType::Float},
      {256, 768, {1, 64}, {64, 1}, DeviceType::CPU, at::ScalarType::Float},
      {256, 0, {1, 64}, {64, 1}, DeviceType::CPU, at::ScalarType::Float},
  };
  std::vector<std::string> expected_successors = {
      "aten::mm",
      "aten::mm",
      "aten::add",
      "aten::sigmoid",
      "aten::sigmoid",
      "aten::tanh",
      "aten::sigmoid",
      "aten::mul",
      "aten::mul",
      "aten::tanh"};
  checkAllocNodes(
      *graph, expected_storage, expected_allocs, expected_successors);
}

TEST(MemoryPlannerTest, LSTMGreedyByLongestAndSizeWithSmallestGap) {
  std::shared_ptr<Graph> g;
  Stack stack;
  std::tie(g, stack) = buildLSTMWithStack();
  // run once to type info
  auto pr = jit::ProfilingRecord::instrumentGraph(g);
  auto graph = pr->profiled_graph_;
  Code cd(graph, "lstm");
  InterpreterState is{cd};
  is.run(stack);

  // plan
  ProfilingRecord::removeProfileCounter(graph->block());
  jit::RemoveProfileNodesAndSpecializeTypes(graph);
  jit::planMemory(
      graph, Strategy::GREEDY_BY_LONGEST_AND_SIZE_WITH_SMALLEST_GAP);

  StorageAttrs expected_storage = {3328, DeviceType::CPU};
  std::vector<AllocAttrs> expected_allocs = {
      {1024, 1280, {1, 256}, {256, 1}, DeviceType::CPU, at::ScalarType::Float},
      {1024, 2304, {1, 256}, {256, 1}, DeviceType::CPU, at::ScalarType::Float},
      {1024, 256, {1, 256}, {256, 1}, DeviceType::CPU, at::ScalarType::Float},

      {256, 1280, {1, 64}, {64, 1}, DeviceType::CPU, at::ScalarType::Float},
      {256, 0, {1, 64}, {64, 1}, DeviceType::CPU, at::ScalarType::Float},
      {256, 1536, {1, 64}, {64, 1}, DeviceType::CPU, at::ScalarType::Float},
      {256, 1792, {1, 64}, {64, 1}, DeviceType::CPU, at::ScalarType::Float},
      {256, 256, {1, 64}, {64, 1}, DeviceType::CPU, at::ScalarType::Float},
      {256, 512, {1, 64}, {64, 1}, DeviceType::CPU, at::ScalarType::Float},
      {256, 256, {1, 64}, {64, 1}, DeviceType::CPU, at::ScalarType::Float},
  };
  std::vector<std::string> expected_successors = {
      "aten::mm",
      "aten::mm",
      "aten::add",
      "aten::sigmoid",
      "aten::sigmoid",
      "aten::tanh",
      "aten::sigmoid",
      "aten::mul",
      "aten::mul",
      "aten::tanh"};
  checkAllocNodes(
      *graph, expected_storage, expected_allocs, expected_successors);
}

TEST(MemoryPlannerTest, LSTMGreedyByLongestAndSizeWithFirstGap) {
  std::shared_ptr<Graph> g;
  Stack stack;
  std::tie(g, stack) = buildLSTMWithStack();
  // run once to type info
  auto pr = jit::ProfilingRecord::instrumentGraph(g);
  auto graph = pr->profiled_graph_;
  Code cd(graph, "lstm");
  InterpreterState is{cd};
  is.run(stack);

  // plan
  ProfilingRecord::removeProfileCounter(graph->block());
  jit::RemoveProfileNodesAndSpecializeTypes(graph);
  jit::planMemory(graph, Strategy::GREEDY_BY_LONGEST_AND_SIZE_WITH_FIRST_GAP);

  StorageAttrs expected_storage = {3328, DeviceType::CPU};
  std::vector<AllocAttrs> expected_allocs = {
<<<<<<< HEAD
      {1024, 1024, {1, 256}, {256, 1}, DeviceType::CPU, at::ScalarType::Float},
      {1024, 0, {1, 256}, {256, 1}, DeviceType::CPU, at::ScalarType::Float},
      {1024, 2048, {1, 256}, {256, 1}, DeviceType::CPU, at::ScalarType::Float},
      {256, 768, {1, 64}, {64, 1}, DeviceType::CPU, at::ScalarType::Float},
      {256, 1024, {1, 64}, {64, 1}, DeviceType::CPU, at::ScalarType::Float},
      {256, 256, {1, 64}, {64, 1}, DeviceType::CPU, at::ScalarType::Float},
=======
      {1024, 1280, {1, 256}, {256, 1}, DeviceType::CPU, at::ScalarType::Float},
      {1024, 2304, {1, 256}, {256, 1}, DeviceType::CPU, at::ScalarType::Float},
      {1024, 256, {1, 256}, {256, 1}, DeviceType::CPU, at::ScalarType::Float},
      {256, 1280, {1, 64}, {64, 1}, DeviceType::CPU, at::ScalarType::Float},
>>>>>>> 6fc6b7cb
      {256, 0, {1, 64}, {64, 1}, DeviceType::CPU, at::ScalarType::Float},
      {256, 1536, {1, 64}, {64, 1}, DeviceType::CPU, at::ScalarType::Float},
      {256, 1792, {1, 64}, {64, 1}, DeviceType::CPU, at::ScalarType::Float},
      {256, 256, {1, 64}, {64, 1}, DeviceType::CPU, at::ScalarType::Float},
      {256, 512, {1, 64}, {64, 1}, DeviceType::CPU, at::ScalarType::Float},
<<<<<<< HEAD
      {256, 0, {1, 64}, {64, 1}, DeviceType::CPU, at::ScalarType::Float},
      {256, 0, {1, 64}, {64, 1}, DeviceType::CPU, at::ScalarType::Float},
=======
      {256, 256, {1, 64}, {64, 1}, DeviceType::CPU, at::ScalarType::Float},
>>>>>>> 6fc6b7cb
  };
  std::vector<std::string> expected_successors = {
      "aten::mm",
      "aten::mm",
      "aten::add",
      "aten::sigmoid",
      "aten::sigmoid",
      "aten::tanh",
      "aten::sigmoid",
      "aten::mul",
      "aten::mul",
      "aten::tanh"};
  checkAllocNodes(
      *graph, expected_storage, expected_allocs, expected_successors);
}

TEST(MemoryPlannerTest, LSTMGreedyByBreadth) {
  std::shared_ptr<Graph> g;
  Stack stack;
  std::tie(g, stack) = buildLSTMWithStack();
  // run once to type info
  auto pr = jit::ProfilingRecord::instrumentGraph(g);
  auto graph = pr->profiled_graph_;
  Code cd(graph, "lstm");
  InterpreterState is{cd};
  is.run(stack);

  // plan
  ProfilingRecord::removeProfileCounter(graph->block());
  jit::RemoveProfileNodesAndSpecializeTypes(graph);
  jit::planMemory(graph, Strategy::GREEDY_BY_BREADTH);

  StorageAttrs expected_storage = {3072, DeviceType::CPU};
  std::vector<AllocAttrs> expected_allocs = {
      {1024, 0, {1, 256}, {256, 1}, DeviceType::CPU, at::ScalarType::Float},
      {1024, 1024, {1, 256}, {256, 1}, DeviceType::CPU, at::ScalarType::Float},
      {1024, 2048, {1, 256}, {256, 1}, DeviceType::CPU, at::ScalarType::Float},
      {256, 0, {1, 64}, {64, 1}, DeviceType::CPU, at::ScalarType::Float},
      {256, 1024, {1, 64}, {64, 1}, DeviceType::CPU, at::ScalarType::Float},
      {256, 256, {1, 64}, {64, 1}, DeviceType::CPU, at::ScalarType::Float},
      {256, 512, {1, 64}, {64, 1}, DeviceType::CPU, at::ScalarType::Float},
      {256, 768, {1, 64}, {64, 1}, DeviceType::CPU, at::ScalarType::Float},
      {256, 512, {1, 64}, {64, 1}, DeviceType::CPU, at::ScalarType::Float},
      {256, 0, {1, 64}, {64, 1}, DeviceType::CPU, at::ScalarType::Float},
  };
  std::vector<std::string> expected_successors = {
      "aten::mm",
      "aten::mm",
      "aten::add",
      "aten::sigmoid",
      "aten::sigmoid",
      "aten::tanh",
      "aten::sigmoid",
      "aten::mul",
      "aten::mul",
      "aten::tanh"};
  checkAllocNodes(
      *graph, expected_storage, expected_allocs, expected_successors);
}

TEST(MemoryTracingAllocatorTest, MemEvents) {
  auto g = build_lstm();
  std::vector<MemEvent> mem_events;
  Code cd(g, "lstm");
  torch::jit::Inline(*g);
  InterpreterState is{cd};

  auto inputs = buildLSTMInputTensors();

  {
    c10::WithProfileTracingAllocationsGuard profile_guard(at::kCPU);
    auto stack = createStack(std::move(inputs));
    is.run(stack);
    mem_events = profile_guard.getAllocationTraces();
  }

  std::unordered_map<std::string, size_t> expected_mem_allocs = {
      {"%5 : Tensor = aten::mm(%0, %3)", 1024},
      {"%6 : Tensor = aten::mm(%1, %4)", 1024},
      {"%8 : Tensor = aten::add(%5, %6, %7)", 1024},
      {"%13 : Tensor = aten::sigmoid(%9)", 256},
      {"%14 : Tensor = aten::sigmoid(%12)", 256},
      {"%15 : Tensor = aten::tanh(%11)", 256},
      {"%16 : Tensor = aten::sigmoid(%10)", 256},
      {"%17 : Tensor = aten::mul(%16, %2)", 256},
      {"%18 : Tensor = aten::mul(%13, %15)", 256},
      {"%20 : Tensor = aten::add(%17, %18, %19)", 256},
      {"%21 : Tensor = aten::tanh(%20)", 256},
      {"%22 : Tensor = aten::mul(%14, %21)", 256},
  };

  std::unordered_map<std::string, size_t> expected_mem_frees = {
      {"%8 : Tensor = aten::add(%5, %6, %7)", 1024},
      //      {"%8 : Tensor = aten::add(%5, %6, %7)", 1024},
      {"%16 : Tensor = aten::sigmoid(%10)", 1024},
      {"%17 : Tensor = aten::mul(%16, %2)", 256},
      {"%18 : Tensor = aten::mul(%13, %15)", 256},
      //      {"%18 : Tensor = aten::mul(%13, %15)", 256},
      {"%20 : Tensor = aten::add(%17, %18, %19)", 256},
      //      {"%20 : Tensor = aten::add(%17, %18, %19)", 256},
      {"%22 : Tensor = aten::mul(%14, %21)", 256},
      //      {"%22 : Tensor = aten::mul(%14, %21)", 256},
  };

  std::unordered_map<std::string, size_t> ptr_to_alloc;

  for (const auto& item : mem_events) {
    auto node_header = item.frame_node_id->node_header;
    auto size = item.size;
    auto ptr_addr = item.ptr_addr;
    if (item.type == MemEvent::EventType::Allocate) {
      ASSERT_TRUE(
          expected_mem_allocs.count(node_header) &&
          size == expected_mem_allocs[node_header])
          << node_header << ", " << size << "\n"
          << item << "\n";
      ptr_to_alloc.insert({ptr_addr, size});
    } else {
      ASSERT_TRUE(
          expected_mem_frees.count(node_header) &&
          size == expected_mem_frees[node_header])
          << node_header << ", " << size << "\n"
          << item << "\n";
      ASSERT_TRUE(
          ptr_to_alloc.count(ptr_addr) && ptr_to_alloc[ptr_addr] == size);
    }
  }
}

TEST(MemoryTracingAllocatorTest, LSTMNaive) {
  auto g = build_lstm();
  std::vector<MemEvent> mem_events;
  Code cd(g, "lstm");
  torch::jit::Inline(*g);
  InterpreterState is{cd};

  auto inputs = buildLSTMInputTensors();

  {
    c10::WithProfileTracingAllocationsGuard profile_guard(at::kCPU);
    auto stack = createStack(std::move(inputs));
    is.run(stack);
    mem_events = profile_guard.getAllocationTraces();
  }

  std::shared_ptr<Graph> graph(
      cd.instructions_source().front()->owningGraph(), [](Graph*) {});
  jit::planMemoryWithTracing(graph, Strategy::NAIVE, mem_events, at::kCPU);

  StorageAttrs expected_storage = {4864, DeviceType::CPU};
  std::vector<PreAllocAttrs> expected_allocs = {
      {1024, 0, DeviceType::CPU},
      {1024, 1024, DeviceType::CPU},
      {1024, 2048, DeviceType::CPU},
      {256, 3072, DeviceType::CPU},
      {256, 3328, DeviceType::CPU},
      {256, 3584, DeviceType::CPU},
      {256, 3840, DeviceType::CPU},
      {256, 4096, DeviceType::CPU},
      {256, 4352, DeviceType::CPU},
      {256, 4608, DeviceType::CPU},
  };
  std::vector<std::string> expected_successors = {
      "aten::mm",
      "aten::mm",
      "aten::add",
      "aten::sigmoid",
      "aten::sigmoid",
      "aten::tanh",
      "aten::sigmoid",
      "aten::mul",
      "aten::mul",
      "aten::tanh"};
  checkPreAllocNodes(
      *graph, expected_storage, expected_allocs, expected_successors);
}

TEST(MemoryTracingAllocatorTest, LSTMLinearScan) {
  auto g = build_lstm();
  std::vector<MemEvent> mem_events;
  Code cd(g, "lstm");
  torch::jit::Inline(*g);
  InterpreterState is{cd};

  auto inputs = buildLSTMInputTensors();

  {
    c10::WithProfileTracingAllocationsGuard profile_guard(at::kCPU);
    auto stack = createStack(std::move(inputs));
    is.run(stack);
    mem_events = profile_guard.getAllocationTraces();
  }

  std::shared_ptr<Graph> graph(
      cd.instructions_source().front()->owningGraph(), [](Graph*) {});
  jit::planMemoryWithTracing(
      graph, Strategy::LINEAR_SCAN, mem_events, at::kCPU);

  StorageAttrs expected_storage = {3072, DeviceType::CPU};
  std::vector<PreAllocAttrs> expected_allocs = {
      {1024, 0, DeviceType::CPU},
      {1024, 1024, DeviceType::CPU},
      {1024, 2048, DeviceType::CPU},
      {256, 0, DeviceType::CPU},
      {256, 256, DeviceType::CPU},
      {256, 512, DeviceType::CPU},
      {256, 768, DeviceType::CPU},
      {256, 1024, DeviceType::CPU},
      {256, 768, DeviceType::CPU},
      {256, 0, DeviceType::CPU},

  };
  std::vector<std::string> expected_successors = {
      "aten::mm",
      "aten::mm",
      "aten::add",
      "aten::sigmoid",
      "aten::sigmoid",
      "aten::tanh",
      "aten::sigmoid",
      "aten::mul",
      "aten::mul",
      "aten::tanh"};
  checkPreAllocNodes(
      *graph, expected_storage, expected_allocs, expected_successors);
}

TEST(MemoryTracingAllocatorTest, LSTMGreedyBySizeWithSmallestGap) {
  auto g = build_lstm();
  std::vector<MemEvent> mem_events;
  Code cd(g, "lstm");
  torch::jit::Inline(*g);
  InterpreterState is{cd};

  auto inputs = buildLSTMInputTensors();

  {
    c10::WithProfileTracingAllocationsGuard profile_guard(at::kCPU);
    auto stack = createStack(std::move(inputs));
    is.run(stack);
    mem_events = profile_guard.getAllocationTraces();
  }

  std::shared_ptr<Graph> graph(
      cd.instructions_source().front()->owningGraph(), [](Graph*) {});
  jit::planMemoryWithTracing(
      graph, Strategy::GREEDY_BY_SIZE_WITH_SMALLEST_GAP, mem_events, at::kCPU);

  StorageAttrs expected_storage = {3072, DeviceType::CPU};
  std::vector<PreAllocAttrs> expected_allocs = {
      {1024, 0, DeviceType::CPU},
      {1024, 1024, DeviceType::CPU},
      {1024, 2048, DeviceType::CPU},
      {256, 0, DeviceType::CPU},
      {256, 256, DeviceType::CPU},
      {256, 512, DeviceType::CPU},
      {256, 768, DeviceType::CPU},
      {256, 1024, DeviceType::CPU},
      {256, 768, DeviceType::CPU},
      {256, 0, DeviceType::CPU},
  };
  std::vector<std::string> expected_successors = {
      "aten::mm",
      "aten::mm",
      "aten::add",
      "aten::sigmoid",
      "aten::sigmoid",
      "aten::tanh",
      "aten::sigmoid",
      "aten::mul",
      "aten::mul",
      "aten::tanh"};
  checkPreAllocNodes(
      *graph, expected_storage, expected_allocs, expected_successors);
}

TEST(MemoryTracingAllocatorTest, LSTMGreedyBySizeWithFirstGap) {
  auto g = build_lstm();
  std::vector<MemEvent> mem_events;
  Code cd(g, "lstm");
  torch::jit::Inline(*g);
  InterpreterState is{cd};

  auto inputs = buildLSTMInputTensors();

  {
    c10::WithProfileTracingAllocationsGuard profile_guard(at::kCPU);
    auto stack = createStack(std::move(inputs));
    is.run(stack);
    mem_events = profile_guard.getAllocationTraces();
  }

  std::shared_ptr<Graph> graph(
      cd.instructions_source().front()->owningGraph(), [](Graph*) {});
  jit::planMemoryWithTracing(
      graph, Strategy::GREEDY_BY_SIZE_WITH_FIRST_GAP, mem_events, at::kCPU);

  StorageAttrs expected_storage = {3072, DeviceType::CPU};
  std::vector<PreAllocAttrs> expected_allocs = {
      {1024, 0, DeviceType::CPU},
      {1024, 1024, DeviceType::CPU},
      {1024, 2048, DeviceType::CPU},
      {256, 0, DeviceType::CPU},
      {256, 256, DeviceType::CPU},
      {256, 512, DeviceType::CPU},
      {256, 768, DeviceType::CPU},
      {256, 1024, DeviceType::CPU},
      {256, 768, DeviceType::CPU},
      {256, 0, DeviceType::CPU},
  };
  std::vector<std::string> expected_successors = {
      "aten::mm",
      "aten::mm",
      "aten::add",
      "aten::sigmoid",
      "aten::sigmoid",
      "aten::tanh",
      "aten::sigmoid",
      "aten::mul",
      "aten::mul",
      "aten::tanh"};
  checkPreAllocNodes(
      *graph, expected_storage, expected_allocs, expected_successors);
}

TEST(MemoryTracingAllocatorTest, LSTMGreedyBySizeAndLongestWithFirstGap) {
  auto g = build_lstm();
  std::vector<MemEvent> mem_events;
  Code cd(g, "lstm");
  torch::jit::Inline(*g);
  InterpreterState is{cd};

  auto inputs = buildLSTMInputTensors();

  {
    c10::WithProfileTracingAllocationsGuard profile_guard(at::kCPU);
    auto stack = createStack(std::move(inputs));
    is.run(stack);
    mem_events = profile_guard.getAllocationTraces();
  }

  std::shared_ptr<Graph> graph(
      cd.instructions_source().front()->owningGraph(), [](Graph*) {});
  jit::planMemoryWithTracing(
      graph,
      Strategy::GREEDY_BY_LONGEST_AND_SIZE_WITH_FIRST_GAP,
      mem_events,
      at::kCPU);

  StorageAttrs expected_storage = {3072, DeviceType::CPU};
  std::vector<PreAllocAttrs> expected_allocs = {
      {1024, 1024, DeviceType::CPU},
      {1024, 0, DeviceType::CPU},
      {1024, 2048, DeviceType::CPU},
      {256, 768, DeviceType::CPU},
      {256, 1024, DeviceType::CPU},
      {256, 512, DeviceType::CPU},
      {256, 0, DeviceType::CPU},
      {256, 256, DeviceType::CPU},
      {256, 0, DeviceType::CPU},
      {256, 0, DeviceType::CPU},
  };
  std::vector<std::string> expected_successors = {
      "aten::mm",
      "aten::mm",
      "aten::add",
      "aten::sigmoid",
      "aten::sigmoid",
      "aten::tanh",
      "aten::sigmoid",
      "aten::mul",
      "aten::mul",
      "aten::tanh"};
  checkPreAllocNodes(
      *graph, expected_storage, expected_allocs, expected_successors);
}

} // namespace jit
} // namespace torch<|MERGE_RESOLUTION|>--- conflicted
+++ resolved
@@ -536,30 +536,16 @@
 
   StorageAttrs expected_storage = {3328, DeviceType::CPU};
   std::vector<AllocAttrs> expected_allocs = {
-<<<<<<< HEAD
-      {1024, 1024, {1, 256}, {256, 1}, DeviceType::CPU, at::ScalarType::Float},
-      {1024, 0, {1, 256}, {256, 1}, DeviceType::CPU, at::ScalarType::Float},
-      {1024, 2048, {1, 256}, {256, 1}, DeviceType::CPU, at::ScalarType::Float},
-      {256, 768, {1, 64}, {64, 1}, DeviceType::CPU, at::ScalarType::Float},
-      {256, 1024, {1, 64}, {64, 1}, DeviceType::CPU, at::ScalarType::Float},
-      {256, 256, {1, 64}, {64, 1}, DeviceType::CPU, at::ScalarType::Float},
-=======
       {1024, 1280, {1, 256}, {256, 1}, DeviceType::CPU, at::ScalarType::Float},
       {1024, 2304, {1, 256}, {256, 1}, DeviceType::CPU, at::ScalarType::Float},
       {1024, 256, {1, 256}, {256, 1}, DeviceType::CPU, at::ScalarType::Float},
       {256, 1280, {1, 64}, {64, 1}, DeviceType::CPU, at::ScalarType::Float},
->>>>>>> 6fc6b7cb
       {256, 0, {1, 64}, {64, 1}, DeviceType::CPU, at::ScalarType::Float},
       {256, 1536, {1, 64}, {64, 1}, DeviceType::CPU, at::ScalarType::Float},
       {256, 1792, {1, 64}, {64, 1}, DeviceType::CPU, at::ScalarType::Float},
       {256, 256, {1, 64}, {64, 1}, DeviceType::CPU, at::ScalarType::Float},
       {256, 512, {1, 64}, {64, 1}, DeviceType::CPU, at::ScalarType::Float},
-<<<<<<< HEAD
-      {256, 0, {1, 64}, {64, 1}, DeviceType::CPU, at::ScalarType::Float},
-      {256, 0, {1, 64}, {64, 1}, DeviceType::CPU, at::ScalarType::Float},
-=======
       {256, 256, {1, 64}, {64, 1}, DeviceType::CPU, at::ScalarType::Float},
->>>>>>> 6fc6b7cb
   };
   std::vector<std::string> expected_successors = {
       "aten::mm",
@@ -909,18 +895,18 @@
       mem_events,
       at::kCPU);
 
-  StorageAttrs expected_storage = {3072, DeviceType::CPU};
+  StorageAttrs expected_storage = {3584, DeviceType::CPU};
   std::vector<PreAllocAttrs> expected_allocs = {
-      {1024, 1024, DeviceType::CPU},
-      {1024, 0, DeviceType::CPU},
-      {1024, 2048, DeviceType::CPU},
-      {256, 768, DeviceType::CPU},
-      {256, 1024, DeviceType::CPU},
-      {256, 512, DeviceType::CPU},
-      {256, 0, DeviceType::CPU},
-      {256, 256, DeviceType::CPU},
-      {256, 0, DeviceType::CPU},
-      {256, 0, DeviceType::CPU},
+      {1024, 1536,  DeviceType::CPU},
+      {1024, 2560,  DeviceType::CPU},
+      {1024, 512,  DeviceType::CPU},
+      {256, 256,  DeviceType::CPU},
+      {256, 0,  DeviceType::CPU},
+      {256, 1536,  DeviceType::CPU},
+      {256, 1792,  DeviceType::CPU},
+      {256, 512,  DeviceType::CPU},
+      {256, 768,  DeviceType::CPU},
+      {256, 256,  DeviceType::CPU},
   };
   std::vector<std::string> expected_successors = {
       "aten::mm",
