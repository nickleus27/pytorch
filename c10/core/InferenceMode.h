#pragma once

#include <c10/core/GradMode.h>
<<<<<<< HEAD
#include <c10/macros/Macros.h>
=======
>>>>>>> ea75b1ee
#include <c10/core/impl/LocalDispatchKeySet.h>
#include <c10/macros/Macros.h>

namespace c10 {

// A RAII, thread local (!) guard that enables or disables inference mode upon
// construction, and sets it back to the original value upon destruction.
struct TORCH_API InferenceMode {
  // Note [Expected TLS state in InferenceMode]:
  //   InferenceMode: ADInplaceOrView not in
  //   raw_local_dispatch_key_set.included(),
  //                  Autograd in raw_local_dispatch_key_set.excluded()
  //                  GradMode is disabled.
<<<<<<< HEAD
  //   NormalMode: InplaceOrView in raw_local_dispatch_key_set.included(),
  //               Autograd not in raw_local_dispatch_key_set.excluded()
  //               GradMode is enabled by default unless toggled manually through
  //               other APIs, e.g. NoGradGuard.
=======
  //   NormalMode: ADInplaceOrView in raw_local_dispatch_key_set.included(),
  //               Autograd not in raw_local_dispatch_key_set.excluded()
  //               GradMode is enabled by default unless toggled manually
  //               through other APIs, e.g. NoGradGuard.
>>>>>>> ea75b1ee
  //
  // Invariant:
  // - ADInplaceOrView is never in the excluded set
  // - Autograd is never in the included set
  // - Setting InferenceMode will set GradMode accordingly, but not vice versa.
  //
  //  1. Why do we put ADInplaceOrView in included set outside InferenceMode?
  //
  //     Inplace update to inference tensor outside InferenceMode is not
  //     allowed. See Note [Inplace update inference tensor] for more details.
  //     Without going through ADInplaceOrView kernel, we cannot throw error
  //     for `inference_tensor.add_(1)` case.
  //
  // 2. Why not put ADInplaceOrView in the excluded set inside InferenceMode?
  //
  //    For example:
  //    torch::Tensor a = torch::ones({1, 2, 3}).set_requires_grad(true);
  //    torch::Tensor k = a + 2;
  //    {
  //      c10::InferenceMode guard(true);
  //      k.add_(2);
  //    }
  //    `k.add_(2)` still need to go through ADInplaceOrView kernel so that it's
  //    prepared for future autograd.
  //
  // 3. Why does setting InferenceMode also set GradMode?
  //
  //    This is required since InferenceMode is a faster and more restricive
  //    version of NoGradGuard. All runtime checks using GradMode::is_enabled()
  //    are applicable to InferenceMode as well, e.g.
  //    `tensorTypeInCurrentExecutionContext` in interpreter.cpp.
<<<<<<< HEAD
  InferenceMode(bool enabled=true): prev_mode(InferenceMode::is_enabled()),
      prev_keyset(c10::impl::tls_local_dispatch_key_set()),
      grad_mode(at::AutoGradMode(!enabled)) {
    set_enabled(enabled);
    DispatchKeySet included = enabled ? prev_keyset.included_.remove(c10::DispatchKey::InplaceOrView)
         : prev_keyset.included_.add(c10::DispatchKey::InplaceOrView);
    DispatchKeySet excluded = enabled ? (prev_keyset.excluded_ | c10::autograd_dispatch_keyset)
         : (prev_keyset.excluded_ - c10::autograd_dispatch_keyset);
=======
  InferenceMode(bool enabled = true)
      : prev_mode(InferenceMode::is_enabled()),
        prev_keyset(c10::impl::tls_local_dispatch_key_set()),
        grad_mode(at::AutoGradMode(!enabled)) {
    set_enabled(enabled);
    DispatchKeySet included = enabled
        ? prev_keyset.included_.remove(c10::DispatchKey::ADInplaceOrView)
        : prev_keyset.included_.add(c10::DispatchKey::ADInplaceOrView);
    DispatchKeySet excluded = enabled
        ? (prev_keyset.excluded_ | c10::autograd_dispatch_keyset)
        : (prev_keyset.excluded_ - c10::autograd_dispatch_keyset);
>>>>>>> ea75b1ee
    c10::impl::PODLocalDispatchKeySet cur_keyset;
    cur_keyset.set_included(included);
    cur_keyset.set_excluded(excluded);
    c10::impl::_force_tls_local_dispatch_key_set(cur_keyset);
  }

  ~InferenceMode() {
    this->set_enabled(prev_mode);
    c10::impl::_force_tls_local_dispatch_key_set(prev_keyset);
  }
  static bool is_enabled();
  // set_enabled() is not user facing and should be only used in
  // ThreadLocalState.cpp.
  static void set_enabled(bool enabled);

<<<<<<< HEAD
  private:
    bool prev_mode;
    c10::impl::LocalDispatchKeySet prev_keyset;
    at::AutoGradMode grad_mode;
=======
 private:
  bool prev_mode;
  c10::impl::LocalDispatchKeySet prev_keyset;
  at::AutoGradMode grad_mode;
>>>>>>> ea75b1ee
};
} // namespace c10<|MERGE_RESOLUTION|>--- conflicted
+++ resolved
@@ -1,10 +1,6 @@
 #pragma once
 
 #include <c10/core/GradMode.h>
-<<<<<<< HEAD
-#include <c10/macros/Macros.h>
-=======
->>>>>>> ea75b1ee
 #include <c10/core/impl/LocalDispatchKeySet.h>
 #include <c10/macros/Macros.h>
 
@@ -18,17 +14,10 @@
   //   raw_local_dispatch_key_set.included(),
   //                  Autograd in raw_local_dispatch_key_set.excluded()
   //                  GradMode is disabled.
-<<<<<<< HEAD
-  //   NormalMode: InplaceOrView in raw_local_dispatch_key_set.included(),
-  //               Autograd not in raw_local_dispatch_key_set.excluded()
-  //               GradMode is enabled by default unless toggled manually through
-  //               other APIs, e.g. NoGradGuard.
-=======
   //   NormalMode: ADInplaceOrView in raw_local_dispatch_key_set.included(),
   //               Autograd not in raw_local_dispatch_key_set.excluded()
   //               GradMode is enabled by default unless toggled manually
   //               through other APIs, e.g. NoGradGuard.
->>>>>>> ea75b1ee
   //
   // Invariant:
   // - ADInplaceOrView is never in the excluded set
@@ -60,16 +49,6 @@
   //    version of NoGradGuard. All runtime checks using GradMode::is_enabled()
   //    are applicable to InferenceMode as well, e.g.
   //    `tensorTypeInCurrentExecutionContext` in interpreter.cpp.
-<<<<<<< HEAD
-  InferenceMode(bool enabled=true): prev_mode(InferenceMode::is_enabled()),
-      prev_keyset(c10::impl::tls_local_dispatch_key_set()),
-      grad_mode(at::AutoGradMode(!enabled)) {
-    set_enabled(enabled);
-    DispatchKeySet included = enabled ? prev_keyset.included_.remove(c10::DispatchKey::InplaceOrView)
-         : prev_keyset.included_.add(c10::DispatchKey::InplaceOrView);
-    DispatchKeySet excluded = enabled ? (prev_keyset.excluded_ | c10::autograd_dispatch_keyset)
-         : (prev_keyset.excluded_ - c10::autograd_dispatch_keyset);
-=======
   InferenceMode(bool enabled = true)
       : prev_mode(InferenceMode::is_enabled()),
         prev_keyset(c10::impl::tls_local_dispatch_key_set()),
@@ -81,7 +60,6 @@
     DispatchKeySet excluded = enabled
         ? (prev_keyset.excluded_ | c10::autograd_dispatch_keyset)
         : (prev_keyset.excluded_ - c10::autograd_dispatch_keyset);
->>>>>>> ea75b1ee
     c10::impl::PODLocalDispatchKeySet cur_keyset;
     cur_keyset.set_included(included);
     cur_keyset.set_excluded(excluded);
@@ -97,16 +75,9 @@
   // ThreadLocalState.cpp.
   static void set_enabled(bool enabled);
 
-<<<<<<< HEAD
-  private:
-    bool prev_mode;
-    c10::impl::LocalDispatchKeySet prev_keyset;
-    at::AutoGradMode grad_mode;
-=======
  private:
   bool prev_mode;
   c10::impl::LocalDispatchKeySet prev_keyset;
   at::AutoGradMode grad_mode;
->>>>>>> ea75b1ee
 };
 } // namespace c10