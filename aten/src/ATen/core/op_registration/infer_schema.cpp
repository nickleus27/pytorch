#include <ATen/core/op_registration/infer_schema.h>
#include <iostream>
#include <sstream>

namespace c10 {

namespace detail {
namespace infer_schema {
namespace {
<<<<<<< HEAD
ArgumentVector createArgumentVector(c10::ArrayRef<ArgumentDef> args) {
  ArgumentVector result;
=======

std::string fastToString(size_t x) {
  if (C10_LIKELY(x < 10)) {
    std::string result;
    result.push_back('_');
    result.push_back('0' + x);
    return result;
  }
  return "_" + c10::guts::to_string(x);
}

std::vector<Argument> createArgumentVector(c10::ArrayRef<ArgumentDef> args) {
  std::vector<Argument> result;
>>>>>>> 756524f4
  result.reserve(args.size());
  for (size_t i = 0; i < args.size(); ++i) {
    // Arguments are named "_<index>"
    result.emplace_back(fastToString(i), (*args[i].getTypeFn)());
  }
  return result;
}
}
// This is intentionally a separate function and in a .cpp file
// because then the template is smaller and that benefits binary size
C10_EXPORT FunctionSchema make_function_schema(std::string&& name, std::string&& overload_name, c10::ArrayRef<ArgumentDef> arguments, c10::ArrayRef<ArgumentDef> returns) {
  return FunctionSchema(std::move(name), std::move(overload_name), createArgumentVector(arguments), createArgumentVector(returns));
}

C10_EXPORT FunctionSchema make_function_schema(c10::ArrayRef<ArgumentDef> arguments, c10::ArrayRef<ArgumentDef> returns) {
  return make_function_schema("", "", arguments, returns);
}
}
}

C10_EXPORT c10::optional<std::string> findSchemaDifferences(const FunctionSchema& lhs, const FunctionSchema& rhs) {
  if (lhs.arguments().size() != rhs.arguments().size()) {
    return "The number of arguments is different. " + guts::to_string(lhs.arguments().size()) +
             " vs " + guts::to_string(rhs.arguments().size()) + ".";
  }
  if (lhs.returns().size() != rhs.returns().size()) {
    return "The number of returns is different. " + guts::to_string(lhs.returns().size()) +
             " vs " + guts::to_string(rhs.returns().size());
  }

  for (size_t i = 0; i < lhs.arguments().size(); ++i) {
    const TypePtr& leftType = lhs.arguments()[i].type();
    const TypePtr& rightType = rhs.arguments()[i].type();
    // Type::operator== is virtual. Comparing pointers first is
    // cheaper, particularly when one of the types is a singleton like
    // NumberType or AnyType.
    if (leftType.get() != rightType.get() && *leftType != *rightType) {
      return "Type mismatch in argument " + guts::to_string(i+1) + ": " + lhs.arguments()[i].type()->str() +
               " vs " + rhs.arguments()[i].type()->str();
    }
  }

  for (size_t i = 0; i < lhs.returns().size(); ++i) {
    const TypePtr& leftType = lhs.returns()[i].type();
    const TypePtr& rightType = rhs.returns()[i].type();
    // See above about comparing pointers first.
    if (leftType.get() != rightType.get() && *leftType != *rightType) {
      return "Type mismatch in return " + guts::to_string(i+1) + ": " + lhs.returns()[i].type()->str() +
               " vs " + rhs.returns()[i].type()->str();
    }
  }

  // no differences found
  return c10::nullopt;
}

}<|MERGE_RESOLUTION|>--- conflicted
+++ resolved
@@ -7,10 +7,6 @@
 namespace detail {
 namespace infer_schema {
 namespace {
-<<<<<<< HEAD
-ArgumentVector createArgumentVector(c10::ArrayRef<ArgumentDef> args) {
-  ArgumentVector result;
-=======
 
 std::string fastToString(size_t x) {
   if (C10_LIKELY(x < 10)) {
@@ -22,9 +18,8 @@
   return "_" + c10::guts::to_string(x);
 }
 
-std::vector<Argument> createArgumentVector(c10::ArrayRef<ArgumentDef> args) {
-  std::vector<Argument> result;
->>>>>>> 756524f4
+ArgumentVector createArgumentVector(c10::ArrayRef<ArgumentDef> args) {
+  ArgumentVector result;
   result.reserve(args.size());
   for (size_t i = 0; i < args.size(); ++i) {
     // Arguments are named "_<index>"
