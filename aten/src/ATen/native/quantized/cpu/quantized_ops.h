--- conflicted
+++ resolved
@@ -6,15 +6,12 @@
 namespace native {
 
 using qrelu_fn = void (*)(const at::Tensor& /*qx*/, at::Tensor& /*qy*/);
-<<<<<<< HEAD
-using qtanh_fn = void (*)(const at::Tensor& /*qx*/, at::Tensor& /*qy*/);
-=======
 using qclamp_fn = void (*)(
     const at::Tensor& /*qx*/,
     Scalar min,
     Scalar max,
     at::Tensor& /*qy*/);
->>>>>>> e6a1abe6
+using qtanh_fn = void (*)(const at::Tensor& /*qx*/, at::Tensor& /*qy*/);
 using qadd_fn =
     void (*)(Tensor& /*out*/, const Tensor& /*self*/, const Tensor& /*other*/);
 using qmaxpool_2d_fn = void (*)(
@@ -88,11 +85,8 @@
 // using qavg_pool2d_fn
 DECLARE_DISPATCH(qrelu_fn, qrelu_stub);
 DECLARE_DISPATCH(qrelu_fn, qrelu6_stub);
-<<<<<<< HEAD
+DECLARE_DISPATCH(qclamp_fn, qclamp_stub);
 DECLARE_DISPATCH(qtanh_fn, qtanh_stub);
-=======
-DECLARE_DISPATCH(qclamp_fn, qclamp_stub);
->>>>>>> e6a1abe6
 DECLARE_DISPATCH(qadd_fn, qadd_stub);
 DECLARE_DISPATCH(qadd_fn, qadd_relu_stub);
 DECLARE_DISPATCH(qmaxpool_2d_fn, qmaxpool_2d_nhwc_stub);
