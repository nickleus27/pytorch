#include <ATen/ATen.h>
#include <ATen/Dispatch.h>
#include <ATen/AccumulateType.h>
#include <ATen/native/LossMulti.h>

namespace at {
namespace native {

namespace {

template <typename scalar_t>
inline scalar_t multi_margin_inner_sum_cpu(
    const scalar_t* input_data,
    const scalar_t* weight_data,
    const int p,
    const scalar_t margin,
    const int64_t dim,
    const int64_t target_idx) {
  const scalar_t input_target = input_data[target_idx];
  scalar_t sum = 0;
  for (int64_t d = 0; d < dim; d++) {
    if (d == target_idx) {
      continue;
    }

    const scalar_t z = margin - input_target + input_data[d];
    if (z > 0) {
      scalar_t h = (p == 1) ? z : z * z;
      if (weight_data != nullptr) {
        h *= weight_data[target_idx];
      }
      sum += h;
    }
  }

  sum /= dim;
  return sum;
}

inline int64_t target_index_checked(
    const int64_t* target_data,
    const int64_t index,
    const int64_t dim) {
  const int64_t idx = target_data[index];
  TORCH_CHECK(idx >= 0 && idx < dim, "target out of range");
  return idx;
}

template <typename scalar_t>
static inline void multi_margin_loss_cpu_kernel(
    Tensor& output,
    scalar_t* input_data,
    int64_t* target_data,
    const int p,
    scalar_t margin,
    scalar_t* weight_data,
    const int64_t nframe,
    const int64_t dim,
    const int64_t reduction) {
  using accscalar_t = at::acc_type<scalar_t, false>;

  // dim() != 0 check is for 1d input which produces a scalar output (that
  // cannot be handled by TensorAccessor)
  if (reduction == Reduction::None && output.dim() > 0) {
    auto output_acc = output.accessor<scalar_t, 1>();
    for (int64_t t = 0; t < nframe; t++) {
      const auto idx = target_index_checked(target_data, t, dim);
      auto sum = multi_margin_inner_sum_cpu(
          input_data, weight_data, p, margin, dim, idx);
      output_acc[t] = sum;
      input_data += dim;
    }
  } else {
    accscalar_t sum = 0;
    auto output_acc = output.data_ptr<scalar_t>();
    for (int64_t t = 0; t < nframe; t++) {
      const auto idx = target_index_checked(target_data, t, dim);
      sum += multi_margin_inner_sum_cpu(
          input_data, weight_data, p, margin, dim, idx);
      input_data += dim;
    }
    if (reduction == Reduction::Mean) {
      sum /= nframe;
    }
    output_acc[0] = sum;
  }
}

void multi_margin_loss_out_cpu_template(
    Tensor& output,
    const Tensor& input,
    const Tensor& target,
    int p,
    const Scalar& margin,
    const Tensor& weight,
    int64_t reduction) {
<<<<<<< HEAD
=======
  // NOLINTNEXTLINE(cppcoreguidelines-init-variables)
>>>>>>> 078fadaa
  int64_t nframe, dim;
  const auto ndims = input.dim();
  auto target_arg = TensorArg(target, "target", 2);

  TORCH_CHECK(p == 1 || p == 2, "only p == 1 and p == 2 supported");

  multi_margin_loss_shape_check(nframe, dim, ndims, target_arg, input, target);

  // produce a scalar output for 1d input
  if (reduction == Reduction::None && target.dim() > 0) {
    output.resize_({nframe});
  } else {
    output.resize_({});
  }
  if (input.numel() == 0) {
    return;
  }

  auto input_contiguous = input.contiguous();
  auto target_contiguous = target.contiguous();

  AT_DISPATCH_FLOATING_TYPES(
      input.scalar_type(), "multi_margin_loss_cpu_kernel", [&] {
        auto input_data = input_contiguous.data_ptr<scalar_t>();
        auto target_data = target_contiguous.data_ptr<int64_t>();
        auto weight_data =
            weight.defined() ? weight.data_ptr<scalar_t>() : nullptr;
        multi_margin_loss_cpu_kernel<scalar_t>(
            output,
            input_data,
            target_data,
            p,
            margin.to<scalar_t>(),
            weight_data,
            nframe,
            dim,
            reduction);
      });
}

template <typename scalar_t>
static void multi_margin_loss_backward_cpu_kernel(
    scalar_t* grad_input_data,
    const Tensor& grad_output,
    scalar_t* input_data,
    int64_t* target_data,
    int p,
    scalar_t margin,
    scalar_t g,
    scalar_t* weight_data,
    int64_t nframe,
    int64_t dim,
    int64_t reduction) {
  scalar_t* grad_input_row_data = grad_input_data;
  for (int64_t t = 0; t < nframe; t++) {
    int64_t target_idx = target_index_checked(target_data, t, dim);
    scalar_t input_target = input_data[target_idx];
    scalar_t grad_input_target = 0;
    for (int64_t d = 0; d < dim; d++) {
      scalar_t z = margin - input_target + input_data[d];
      if (d == target_idx) {
        continue;
      }

      if (z > 0) {
        scalar_t h = (p == 1) ? g : 2 * g * z;
        if (weight_data != nullptr) {
          h *= weight_data[target_idx];
        }
        grad_input_target -= h;
        grad_input_row_data[d] = h;
      } else {
        grad_input_row_data[d] = 0;
      }
    }
    grad_input_row_data[target_idx] = grad_input_target;

    input_data += dim;
    grad_input_row_data += dim;
  }

  if (reduction != Reduction::None || grad_output.dim() == 0) {
    assert(
        reduction != Reduction::None || grad_output.dim() > 0 ||
        nframe == 1); // check 1d scalar fallback-case
    const auto d = *grad_output.data_ptr<scalar_t>();
    for (int64_t t = 0; t < nframe * dim; t++) {
      grad_input_data[t] *= d;
    }
  } else {
    auto grad_output_acc = grad_output.accessor<scalar_t, 1>();
    for (int64_t t = 0; t < nframe; t++) {
      for (int64_t d = 0; d < dim; d++) {
        grad_input_data[t * dim + d] *= grad_output_acc[t];
      }
    }
  }
}

void multi_margin_loss_backward_out_cpu_template(
    Tensor& grad_input,
    const Tensor& grad_output,
    const Tensor& input,
    const Tensor& target,
    int p,
    const Scalar& margin,
    const Tensor& weight,
    int64_t reduction) {
<<<<<<< HEAD
=======
  // NOLINTNEXTLINE(cppcoreguidelines-init-variables)
>>>>>>> 078fadaa
  int64_t nframe, dim;
  auto target_arg = TensorArg(target, "target", 2);
  const auto ndims = input.dim();

  TORCH_CHECK(p == 1 || p == 2, "only p == 1 and p == 2 supported");

  multi_margin_loss_shape_check(nframe, dim, ndims, target_arg, input, target);
  grad_input.resize_as_(input);
  TORCH_CHECK(grad_input.is_contiguous(), "grad_input must be contiguous");

  if (input.numel() == 0) {
    return;
  }

  auto input_contiguous = input.contiguous();
  auto target_contiguous = target.contiguous();
  auto weight_contiguous = weight.contiguous();
  AT_DISPATCH_FLOATING_TYPES(
      input.scalar_type(), "multi_margin_loss_backward_cpu_kernel", [&] {
        auto grad_input_data = grad_input.data_ptr<scalar_t>();
        auto input_data = input_contiguous.data_ptr<scalar_t>();
        auto target_data = target_contiguous.data_ptr<int64_t>();
        auto weight_data = weight_contiguous.defined()
            ? weight_contiguous.data_ptr<scalar_t>()
            : nullptr;
        scalar_t g = reduction == Reduction::Mean
            ? static_cast<scalar_t>(1. / (nframe * dim))
            : static_cast<scalar_t>(1. / dim);
        multi_margin_loss_backward_cpu_kernel<scalar_t>(
            grad_input_data,
            grad_output,
            input_data,
            target_data,
            p,
            margin.to<scalar_t>(),
            g,
            weight_data,
            nframe,
            dim,
            reduction);
      });
}

} // namespace

Tensor multi_margin_loss_cpu(
    const Tensor& input,
    const Tensor& target,
    const Scalar& p,
    const Scalar& margin, const c10::optional<Tensor>& weight_opt,
    int64_t reduction) {
  // See [Note: hacky wrapper removal for optional tensor]
<<<<<<< HEAD
  const Tensor& weight = c10::value_or_else(weight_opt, [] {return Tensor();});
=======
  c10::MaybeOwned<Tensor> weight_maybe_owned = at::borrow_from_optional_tensor(weight_opt);
  const Tensor& weight = *weight_maybe_owned;
>>>>>>> 078fadaa

  auto output = at::empty({0}, input.options());
  multi_margin_loss_out_cpu_template(
      output, input, target, p.toInt(), margin, weight, reduction);
  return output;
}

Tensor& multi_margin_loss_cpu_out(const Tensor& input,
    const Tensor& target,
    const Scalar& p,
    const Scalar& margin, const c10::optional<Tensor>& weight_opt,
    int64_t reduction,
    Tensor& output) {
  // See [Note: hacky wrapper removal for optional tensor]
<<<<<<< HEAD
  const Tensor& weight = c10::value_or_else(weight_opt, [] {return Tensor();});
=======
  c10::MaybeOwned<Tensor> weight_maybe_owned = at::borrow_from_optional_tensor(weight_opt);
  const Tensor& weight = *weight_maybe_owned;
>>>>>>> 078fadaa

  multi_margin_loss_out_cpu_template(
      output, input, target, p.toInt(), margin, weight, reduction);
  return output;
}

Tensor multi_margin_loss_cpu_backward(
    const Tensor& grad_output,
    const Tensor& input,
    const Tensor& target,
    const Scalar& p,
    const Scalar& margin, const c10::optional<Tensor>& weight_opt,
    int64_t reduction) {
  // See [Note: hacky wrapper removal for optional tensor]
<<<<<<< HEAD
  const Tensor& weight = c10::value_or_else(weight_opt, [] {return Tensor();});
=======
  c10::MaybeOwned<Tensor> weight_maybe_owned = at::borrow_from_optional_tensor(weight_opt);
  const Tensor& weight = *weight_maybe_owned;
>>>>>>> 078fadaa

  auto grad_input = at::empty({0}, input.options());
  multi_margin_loss_backward_out_cpu_template(
      grad_input,
      grad_output,
      input,
      target,
      p.toInt(),
      margin,
      weight,
      reduction);
  return grad_input;
}

Tensor& multi_margin_loss_cpu_backward_out(const Tensor& grad_output,
    const Tensor& input,
    const Tensor& target,
    const Scalar& p,
    const Scalar& margin, const c10::optional<Tensor>& weight_opt,
    int64_t reduction,
    Tensor& grad_input) {
  // See [Note: hacky wrapper removal for optional tensor]
<<<<<<< HEAD
  const Tensor& weight = c10::value_or_else(weight_opt, [] {return Tensor();});
=======
  c10::MaybeOwned<Tensor> weight_maybe_owned = at::borrow_from_optional_tensor(weight_opt);
  const Tensor& weight = *weight_maybe_owned;
>>>>>>> 078fadaa

  multi_margin_loss_backward_out_cpu_template(
      grad_input,
      grad_output,
      input,
      target,
      p.toInt(),
      margin,
      weight,
      reduction);
  return grad_input;
}

} // namespace native
} // namespace at<|MERGE_RESOLUTION|>--- conflicted
+++ resolved
@@ -94,10 +94,7 @@
     const Scalar& margin,
     const Tensor& weight,
     int64_t reduction) {
-<<<<<<< HEAD
-=======
   // NOLINTNEXTLINE(cppcoreguidelines-init-variables)
->>>>>>> 078fadaa
   int64_t nframe, dim;
   const auto ndims = input.dim();
   auto target_arg = TensorArg(target, "target", 2);
@@ -206,10 +203,7 @@
     const Scalar& margin,
     const Tensor& weight,
     int64_t reduction) {
-<<<<<<< HEAD
-=======
   // NOLINTNEXTLINE(cppcoreguidelines-init-variables)
->>>>>>> 078fadaa
   int64_t nframe, dim;
   auto target_arg = TensorArg(target, "target", 2);
   const auto ndims = input.dim();
@@ -262,12 +256,8 @@
     const Scalar& margin, const c10::optional<Tensor>& weight_opt,
     int64_t reduction) {
   // See [Note: hacky wrapper removal for optional tensor]
-<<<<<<< HEAD
-  const Tensor& weight = c10::value_or_else(weight_opt, [] {return Tensor();});
-=======
   c10::MaybeOwned<Tensor> weight_maybe_owned = at::borrow_from_optional_tensor(weight_opt);
   const Tensor& weight = *weight_maybe_owned;
->>>>>>> 078fadaa
 
   auto output = at::empty({0}, input.options());
   multi_margin_loss_out_cpu_template(
@@ -282,12 +272,8 @@
     int64_t reduction,
     Tensor& output) {
   // See [Note: hacky wrapper removal for optional tensor]
-<<<<<<< HEAD
-  const Tensor& weight = c10::value_or_else(weight_opt, [] {return Tensor();});
-=======
   c10::MaybeOwned<Tensor> weight_maybe_owned = at::borrow_from_optional_tensor(weight_opt);
   const Tensor& weight = *weight_maybe_owned;
->>>>>>> 078fadaa
 
   multi_margin_loss_out_cpu_template(
       output, input, target, p.toInt(), margin, weight, reduction);
@@ -302,12 +288,8 @@
     const Scalar& margin, const c10::optional<Tensor>& weight_opt,
     int64_t reduction) {
   // See [Note: hacky wrapper removal for optional tensor]
-<<<<<<< HEAD
-  const Tensor& weight = c10::value_or_else(weight_opt, [] {return Tensor();});
-=======
   c10::MaybeOwned<Tensor> weight_maybe_owned = at::borrow_from_optional_tensor(weight_opt);
   const Tensor& weight = *weight_maybe_owned;
->>>>>>> 078fadaa
 
   auto grad_input = at::empty({0}, input.options());
   multi_margin_loss_backward_out_cpu_template(
@@ -330,12 +312,8 @@
     int64_t reduction,
     Tensor& grad_input) {
   // See [Note: hacky wrapper removal for optional tensor]
-<<<<<<< HEAD
-  const Tensor& weight = c10::value_or_else(weight_opt, [] {return Tensor();});
-=======
   c10::MaybeOwned<Tensor> weight_maybe_owned = at::borrow_from_optional_tensor(weight_opt);
   const Tensor& weight = *weight_maybe_owned;
->>>>>>> 078fadaa
 
   multi_margin_loss_backward_out_cpu_template(
       grad_input,
