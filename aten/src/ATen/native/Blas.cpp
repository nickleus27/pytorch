--- conflicted
+++ resolved
@@ -16,15 +16,11 @@
   TORCH_CHECK(mat.size(1) == vec.size(0) && (mat.size(0) == self.numel() || self.numel() == 1),
      "size mismatch, got ", self.size(0), ", ", mat.size(0), "x", mat.size(1), ",", vec.size(0));
   auto names = at::namedinference::propagate_names_for_addmv(mat, vec, self);
-<<<<<<< HEAD
-  set_output(0, IntArrayRef(mat.sizes().data(), 1), {}, vec.options(), names);
+  set_output(0, IntArrayRef(mat.sizes().data(), 1), {}, mat.options(), names);
   auto result = maybe_get_output(0);
   //this check can fire for inplace op only, for all other versions result is guaranteed to be correct size
   TORCH_CHECK(result.dim() == 1 && result.sizes()[0] == mat.sizes()[0], "output of addmv operation should be 1D with ",
   "size equal to mat.size(0), yet got output size ", result.sizes(), " and mat.size(0) ", mat.size(0));
-=======
-  set_output(0, IntArrayRef(mat.sizes().data(), 1), {}, mat.options(), names);
->>>>>>> 355acfde
 }
 }
 
