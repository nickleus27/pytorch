#ifndef MetalTensorImpl_h
#define MetalTensorImpl_h

#include <ATen/OpaqueTensorImpl.h>
#include <ATen/WrapDimUtils.h>
#import <ATen/native/metal/MetalTensorImplStorage.h>
#import <ATen/native/metal/mpscnn/MPSImageWrapper.h>

namespace at {
template <typename OpaqueHandle>
struct TORCH_API MetalTensorImpl : public OpaqueTensorImpl<OpaqueHandle> {
  MetalTensorImpl(
      at::DispatchKeySet key_set,
      const caffe2::TypeMeta& data_type,
      c10::Device device,
      OpaqueHandle opaque_handle,
      c10::IntArrayRef sizes,
      c10::IntArrayRef strides)
      : OpaqueTensorImpl<OpaqueHandle>(
            key_set,
            data_type,
            device,
            opaque_handle,
            sizes),
        strides_(strides.vec()) {
<<<<<<< HEAD
    TensorImpl::set_has_contiguity_policy(TensorImpl::HasContiguityPolicy::CustomBehavior);
=======
    TensorImpl::set_has_contiguity_policy(
        TensorImpl::HasContiguityPolicy::CustomBehavior);
>>>>>>> 8be5b1ca
  }

  IntArrayRef strides() const override {
    return strides_;
  }

  bool is_contiguous_custom(c10::MemoryFormat memory_format) const override {
    return true;
  }

  int64_t stride(int64_t d) const override {
    d = at::maybe_wrap_dim(d, this->dim(), false);
    return strides_[d];
  }

  void release_resources() override {
    using MetalTensorImplStorage = at::native::metal::MetalTensorImplStorage;
    auto&& handle = (MetalTensorImplStorage)this->opaque_handle();
<<<<<<< HEAD
    handle.texture()->recycleImage();
=======
    handle.texture()->release();
>>>>>>> 8be5b1ca
    OpaqueTensorImpl<OpaqueHandle>::release_resources();
  }

 private:
  const char* tensorimpl_type_name() const override {
    return "MetalTensorImpl";
  }

  SmallVector<int64_t, 5> strides_;
};
} // namespace at

#endif /* MetalTensorImpl_h*/<|MERGE_RESOLUTION|>--- conflicted
+++ resolved
@@ -23,12 +23,8 @@
             opaque_handle,
             sizes),
         strides_(strides.vec()) {
-<<<<<<< HEAD
-    TensorImpl::set_has_contiguity_policy(TensorImpl::HasContiguityPolicy::CustomBehavior);
-=======
     TensorImpl::set_has_contiguity_policy(
         TensorImpl::HasContiguityPolicy::CustomBehavior);
->>>>>>> 8be5b1ca
   }
 
   IntArrayRef strides() const override {
@@ -47,11 +43,7 @@
   void release_resources() override {
     using MetalTensorImplStorage = at::native::metal::MetalTensorImplStorage;
     auto&& handle = (MetalTensorImplStorage)this->opaque_handle();
-<<<<<<< HEAD
-    handle.texture()->recycleImage();
-=======
     handle.texture()->release();
->>>>>>> 8be5b1ca
     OpaqueTensorImpl<OpaqueHandle>::release_resources();
   }
 
