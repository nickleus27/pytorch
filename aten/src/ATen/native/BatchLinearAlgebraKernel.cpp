--- conflicted
+++ resolved
@@ -794,15 +794,9 @@
 'unitriangular' if true then the diagonal elements of A are assumed to be 1
 and the actual diagonal values are not used.
 */
-<<<<<<< HEAD
-template <typename scalar_t>
-void apply_triangular_solve(const Tensor& A, const Tensor& B, const Tensor& infos, bool upper, bool transpose, bool conjugate_transpose, bool unitriangular) {
-#if !AT_BUILD_WITH_LAPACK()
-=======
 template<typename scalar_t>
-void apply_triangular_solve(Tensor& A, Tensor& B, bool left, bool upper, TransposeType transpose, bool unitriangular) {
+void apply_triangular_solve(const Tensor& A, const Tensor& B, bool left, bool upper, TransposeType transpose, bool unitriangular) {
 #if !AT_BUILD_WITH_BLAS()
->>>>>>> 9da8126d
   TORCH_CHECK(
       false,
       "Calling torch.triangular_solve on a CPU tensor requires compiling ",
@@ -832,11 +826,7 @@
 #endif
 }
 
-<<<<<<< HEAD
-void triangular_solve_kernel(const Tensor& A, const Tensor& B, const Tensor& infos, bool upper, bool transpose, bool conjugate_transpose, bool unitriangular) {
-=======
-void triangular_solve_kernel(Tensor& A, Tensor& B, bool left, bool upper, TransposeType transpose, bool unitriangular) {
->>>>>>> 9da8126d
+void triangular_solve_kernel(const Tensor& A, const Tensor& B, bool left, bool upper, TransposeType transpose, bool unitriangular) {
   AT_DISPATCH_FLOATING_AND_COMPLEX_TYPES(A.scalar_type(), "triangular_solve_cpu", [&]{
     apply_triangular_solve<scalar_t>(A, B, left, upper, transpose, unitriangular);
   });
