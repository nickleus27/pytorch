--- conflicted
+++ resolved
@@ -16,23 +16,12 @@
     const Scalar& alpha,
     const Tensor& result);
 
-<<<<<<< HEAD
 void add_out_sparse_csr(
     const Tensor& mat1,
     const Tensor& mat2,
     const Scalar& alpha,
     const Tensor& result);
 
-void triangular_solve_out_sparse_csr(
-    const Tensor& A,
-    const Tensor& B,
-    const Tensor& X,
-    bool upper,
-    bool transpose,
-    bool unitriangular);
-
-=======
->>>>>>> 6dc73629
 } // namespace cpu
 } // namespace impl
 } // namespace sparse
